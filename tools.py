#!/usr/bin/env python2
# -*- coding: utf-8 -*-
"""
tools.py
misc stuff

Created on Sat Mar 23 18:42:23 2013

@author: tom
"""
import numpy as np
import sys
import textwrap
import os
import logging
import batch_processing.fg_telnet as telnet
import shutil
import cPickle
import parameters

stats = None

from vec2d import vec2d
import coordinates
import calc_tile
import time
import re
import csv
import subprocess
# import Queue

<<<<<<< HEAD
import matplotlib.pyplot as plt
=======
""""""
transform = None
>>>>>>> b74b3052

class Interpolator(object):
    """load elevation data from file, interpolate"""
    def __init__(self, filename, fake=False, clamp=False):
        """If clamp = False, out-of-bounds elev probing returns -9999.
           Otherwise, return elev at closest boundary.
        """
        # FIXME: use values from header in filename
        # FIXME: could save lots of mem by not storing regular grid XY
        if fake:
            self.fake = True
            self.h = 0.
            return
        else:
            self.fake = False
        self.clamp = clamp
        logging.debug("reading elev from %s" % filename)
        f = open(filename, "r")
        x0, y0, size_x, size_y, self.step_x, self.step_y = [float(i) for i in f.readline().split()[1:]]
        f.close()
<<<<<<< HEAD
        
        nx = len(np.arange(x0, x0+size_x, self.step_x))
        ny = len(np.arange(y0, y0+size_y, self.step_y))

        #elev = np.loadtxt(filename)
        
        elev = np.zeros((nx*ny, 5))
=======

        nx = len(np.arange(x0, x0 + size_x, self.step_x))
        ny = len(np.arange(y0, y0 + size_y, self.step_y))

        # elev = np.loadtxt(filename)

        elev = np.zeros((nx * ny, 5))
>>>>>>> b74b3052
        with open(filename, 'r') as f:
            reader = csv.reader(f, delimiter=' ')
            tmp = reader.next()
            i = 0
            for row in reader:
                tmp = np.array(row)
                if len(tmp) == 5:
                    elev[i,:] = tmp
                    i += 1
<<<<<<< HEAD
        
        self.x = elev[:,0] # -- that's actually lon
        self.y = elev[:,1] #                and lat
        self.h = elev[:,4]
=======

        self.x = elev[:, 0]  # -- that's actually lon
        self.y = elev[:, 1]  #                and lat
        self.h = elev[:, 4]
>>>>>>> b74b3052
        if nx * ny != len(self.x):
            raise ValueError("expected %i, but read %i lines." % (nx * ny, len(self.x)))

        self.min = vec2d(min(self.x), min(self.y))
        self.max = vec2d(max(self.x), max(self.y))
        self.h = self.h.reshape(ny, nx)
        self.x = self.x.reshape(ny, nx)
        self.y = self.y.reshape(ny, nx)
        # print self.h[0,0], self.h[0,1], self.h[0,2]
        self.dx = self.x[0, 1] - self.x[0, 0]
        self.dy = self.y[1, 0] - self.y[0, 0]
        print "dx, dy", self.dx, self.dy
        print "min %s  max %s" % (self.min, self.max)

    def _move_to_boundary(self, x, y):
        if x <= self.min.x:
            x = self.min.x
        elif x >= self.min.x:
            x = self.min.x
        if y <= self.min.x:
            y = self.min.x
        elif y >= self.min.x:
            y = self.min.x
        return x, y

    def __call__(self, position, is_global=False):
        """compute elevation at (x,y) by linear interpolation
           Work with global coordinates: x, y is in fact lon, lat.        
        """
        if self.fake:
            return 0.
<<<<<<< HEAD
            #return x + y
        global transform
=======
            # return p.x + p.y
        if not is_global:
            p = vec2d.vec2d(transform.toGlobal(p))
>>>>>>> b74b3052

        if not is_global:
            x, y = transform.toGlobal(position)
        else:
            x, y = position
        
        if self.clamp:
            x, y = self._move_to_boundary(x, y)
        else:
            if x <= self.min.x or x >= self.max.x:
                plt.plot(x, y, 'r.')
                return -9999
            elif y <= self.min.y or y >= self.max.y:
                plt.plot(x, y, 'r.')
                return -9999
<<<<<<< HEAD

        #plt.plot(x, y, 'k.')
        i = int((x - self.min.x)/self.dx)
        j = int((y - self.min.y)/self.dy)
        fx = (x - self.x[j,i])/self.dx
        fy = (y - self.y[j,i])/self.dy
=======
        i = int((p.x - self.min_x) / self.dx)
        j = int((p.y - self.min_y) / self.dy)
        fx = (p.x - self.x[j, i]) / self.dx
        fy = (p.y - self.y[j, i]) / self.dy
>>>>>>> b74b3052
        # rounding errors at boundary.
        if j + 1 >= self.h.shape[0]:
            j -= 1
        if i + 1 >= self.h.shape[1]:
            i -= 1
        # print fx, fy, i, j
        h = (1 - fx) * (1 - fy) * self.h[j, i] \
           + fx * (1 - fy) * self.h[j, i + 1] \
           + (1 - fx) * fy * self.h[j + 1, i] \
           + fx * fy * self.h[j + 1, i + 1]
        return h

    def shift(self, h):
        self.h += h

    def write(self, filename, downsample=2):
        """Interpolate, write to file. Useful to create a coarser grid that loads faster"""
        x = self.x[::downsample, ::downsample]
        y = self.y[::downsample, ::downsample]
        h = self.h[::downsample, ::downsample]
        ny, nx = x.shape
        zero = np.zeros_like(x).ravel()
        size_x = self.step_x * downsample * nx
        size_y = self.step_y * downsample * ny
        header = "%g %g %g %g %g %g" \
            % (0, 0, size_x, size_y, self.step_x * downsample, self.step_y * downsample)
        X = np.vstack((x.ravel(), y.ravel(), zero, zero, h.ravel())).transpose()
        np.savetxt(filename, X, header=header, fmt=["%1.8f", "%1.8f", "%g", "%g", "%1.2f"])

    def save_cache(self):
        """To keep the interface consistent"""
        pass


class Probe_fgelev(object):
    """A drop-in replacement for Interpolator. Probes elevation via fgelev.
       Performance (can only test on OSX at the moment) about 17k/sec if there
       is not much spatial separation between queries. Fgelev seems to take
       quite a while though if queries are somewhat separated.

       By default, queries are cached. Call save_cache() to
       save the cache to disk before freeing the object.
    """
    def __init__(self, fake=False, cache=True, auto_save_every=10000):
        """Open pipe to fgelev.
           Unless disabled by cache=False, initialize the cache and try to read
           it from disk. Automatically save the cache to disk every auto_save_every misses.
           If fake=True, never do any probing. Instead return 0 on all queries.

        """
        self.fake = fake
        self.auto_save_every = auto_save_every
        self.h_offset = 0
        if not fake:
            path_to_fgelev = parameters.FG_ELEV
            fg_root = "$FG_ROOT"
<<<<<<< HEAD
            self.fgelev_pipe = subprocess.Popen(path_to_fgelev + '  --expire 1000000 --fg-root ' + fg_root + ' --fg-scenery '+ parameters.PATH_TO_SCENERY,  shell=True, stdin=subprocess.PIPE, stdout=subprocess.PIPE)
=======
            self.fgelev_pipe = subprocess.Popen(path_to_fgelev + ' --fg-root ' + fg_root + ' --fg-scenery ' + parameters.PATH_TO_SCENERY, shell=True, stdin=subprocess.PIPE, stdout=subprocess.PIPE)
>>>>>>> b74b3052

        if cache:
            self.pkl_fname = parameters.PREFIX + os.sep + 'elev.pkl'
            try:
                logging.info("Loading %s", self.pkl_fname)
                fpickle = open(self.pkl_fname, 'rb')
                self._cache = cPickle.load(fpickle)
                fpickle.close()
                logging.info("OK")
            except IOError, reason:
                logging.warn("Loading elev cache failed (%s)", reason)
                self._cache = {}
        else:
            self._cache = None

    def save_cache(self):
        "save cache to disk"
        fpickle = open(self.pkl_fname, 'wb')
        cPickle.dump(self._cache, fpickle, -1)
        fpickle.close()

    def shift(self, h):
        self.h_offset += h

    def __call__(self, position, is_global=False, check_btg=False):
        """return elevation at (x,y). We try our cache first. Failing that,
           call fgelev.
        """
        def really_probe(position):
            if check_btg:
                btg_file = parameters.PATH_TO_SCENERY + os.sep + "Terrain" \
                           + os.sep + calc_tile.directory_name(position) + os.sep \
                           + calc_tile.construct_btg_file_name(position)
                print calc_tile.construct_btg_file_name(position)
                if not os.path.exists(btg_file):
                    logging.error("Terrain File " + btg_file + " does not exist. Set scenery path correctly or fly there with TerraSync enabled")
                    sys.exit(2)

            # FIXME: raster_fgelev has buffering (though disabled due to Windows probs)
            #        But since we might also probe just one position, we need to stay
            #        in sync anyway?

            try:
                self.fgelev_pipe.stdin.write("%i %g %g\n" % (0, position.lon, position.lat))
            except IOError, reason:
                logging.error(reason)
            try:
                line = self.fgelev_pipe.stdout.readline()
                elev = float(line.split()[1]) + self.h_offset
            except IndexError, reason:
                logging.exception("FGElev %s, %s", line, reason)
                return -1
            return elev

        if self.fake:
            return 0.

        global transform
        if not is_global:
            position = vec2d(transform.toGlobal(position))
        else:
            position = vec2d(position[0], position[1])

        if self._cache == None:
            return really_probe(position)

        key = (position.lon, position.lat)
        try:
            elev = self._cache[key]
            # logging.debug("hit %s %g" % (str(key), elev))
            return elev
        except KeyError:
            logging.debug("miss (%i) %s" % (len(self._cache), str(key)))
            elev = really_probe(position)
            logging.debug("   %g" % elev)
            self._cache[key] = elev

            if self.auto_save_every and len(self._cache) % self.auto_save_every == 0:
                self.save_cache()
            return elev


def test_fgelev(cache, N):
    """simple testing for Probe_fgelev class"""
    elev = Probe_fgelev(cache=cache)
    delta = 0.3
    check_btg = True
<<<<<<< HEAD
    p = vec2d(parameters.BOUNDARY_WEST, parameters.BOUNDARY_SOUTH)
    elev(p, True, check_btg) # -- ensure fgelev is up and running
    #p = vec2d(parameters.BOUNDARY_WEST+delta, parameters.BOUNDARY_SOUTH+delta)
    #elev(p, True, check_btg) # -- ensure fgelev is up and running
=======
    p = vec2d.vec2d(parameters.BOUNDARY_WEST, parameters.BOUNDARY_SOUTH)
    elev(p, True, check_btg)  # -- ensure fgelev is up and running
    # p = vec2d.vec2d(parameters.BOUNDARY_WEST+delta, parameters.BOUNDARY_SOUTH+delta)
    # elev(p, True, check_btg) # -- ensure fgelev is up and running
>>>>>>> b74b3052
    nx = ny = N
    ny = 1
    # X = np.linspace(parameters.BOUNDARY_WEST, parameters.BOUNDARY_WEST+delta, nx)
    # Y = np.linspace(parameters.BOUNDARY_SOUTH, parameters.BOUNDARY_SOUTH+delta, ny)
    X = np.linspace(parameters.BOUNDARY_WEST, parameters.BOUNDARY_EAST, nx)
    Y = np.linspace(parameters.BOUNDARY_SOUTH, parameters.BOUNDARY_NORTH, ny)


    # cache? N  speed
    # True   10 30092 records/s
    # False  10 17914 records/s
    # True   20 27758 records/s
    # False  20 18010 records/s
    # True   50 29937 records/s
    # False  50 18481 records/s
    # True  100 30121 records/s
    # False 100 18230 records/s
    # True  200 29868 records/s
    # False 200 18271 records/s

    start = time.time()
    s = []
    i = 0
    for y in Y:
        for x in X:
<<<<<<< HEAD
            p = vec2d(x, y)
            print i/2,
=======
            p = vec2d.vec2d(x, y)
            print i / 2,
>>>>>>> b74b3052
            e = elev(p, True, check_btg)
            i += 1
            e = elev(p, True)
            i += 1
#            e = elev(p, True)
#            i += 1
            # s.append("%s %g" % (str(p), e))
    end = time.time()
    # for item in s:
    #    print item
    print cache, N, "%d records/s" % (i / (end - start))
    elev.save_cache()

def raster_glob():
    cmin = vec2d(parameters.BOUNDARY_WEST, parameters.BOUNDARY_SOUTH)
    cmax = vec2d(parameters.BOUNDARY_EAST, parameters.BOUNDARY_NORTH)
    center = (cmin + cmax) * 0.5
<<<<<<< HEAD
    transform = coordinates.Transformation((center.x, center.y), hdg = 0)
    lmin = vec2d(transform.toLocal(cmin.__iter__()))
    lmax = vec2d(transform.toLocal(cmax.__iter__()))
    delta = (lmax - lmin)*0.5
=======
    transform = coordinates.Transformation((center.x, center.y), hdg=0)
    lmin = vec2d.vec2d(transform.toLocal(cmin.__iter__()))
    lmax = vec2d.vec2d(transform.toLocal(cmax.__iter__()))
    delta = (lmax - lmin) * 0.5
>>>>>>> b74b3052
    print "Distance from center to boundary in meters (x, y):", delta
    err_msg = "Unknown Elevation Query mode : %s Use Manual, Telnet or Fgelev for parameter ELEV_MODE " % (parameters.ELEV_MODE)
    if parameters.ELEV_MODE == '':
        logging.error(err_msg)
        sys.exit(err_msg)
    elif parameters.ELEV_MODE == 'Manual':
        print "Creating elev.in ..."
        fname = parameters.PREFIX + os.sep + "elev.in"
        raster(transform, fname, -delta.x, -delta.y, 2 * delta.x, 2 * delta.y, parameters.ELEV_RASTER_X, parameters.ELEV_RASTER_Y)

        path = calc_tile.directory_name(center)
        msg = textwrap.dedent("""
        Done. You should now
        - copy elev.in to $FGDATA/Nasal/
        - hide the scenery folder Objects/%s to prevent probing on top of existing objects
        - start FG, open Nasal console, enter 'elev.get()', press execute. This will create /tmp/elev.xml
        - once that's done, copy /tmp/elev.xml to your $PREFIX folder
        - unhide the scenery folder
        """ % path)
        print msg
    elif parameters.ELEV_MODE == 'Telnet':
        fname = parameters.PREFIX + os.sep + 'elev.in'
        if not os.path.exists(parameters.PREFIX + os.sep + 'elev.out'):
            print "Creating ", fname
            raster_telnet(transform, fname, -delta.x, -delta.y, 2 * delta.x, 2 * delta.y, parameters.ELEV_RASTER_X, parameters.ELEV_RASTER_Y)
        else:
            print "Skipping ", parameters.PREFIX + os.sep + 'elev.out', " exists"
    elif parameters.ELEV_MODE == 'Fgelev':
        if not os.path.exists(parameters.PREFIX + os.sep + 'elev.out'):
            fname = parameters.PREFIX + os.sep + 'elev.out'
            print "Creating ", fname
            raster_fgelev(transform, fname, -delta.x, -delta.y, 2 * delta.x, 2 * delta.y, parameters.ELEV_RASTER_X, parameters.ELEV_RASTER_Y)
        else:
            print "Skipping ", parameters.PREFIX + os.sep + 'elev.out', " exists"
    else:
        logging.error(err_msg)
        sys.exit(err_msg)

def wait_for_fg(fg):
# Waits for Flightgear to signal, that the elevation processing has finished
    for count in range(0, 1000):
        semaphore = fg.get_prop("/osm2city/tiles")
        semaphore = semaphore.split('=')[1]
        m = re.search("([0-9.]+)", semaphore)
# We don't care if we get 0.0000 (String) or 0 (Int)
        record = fg.get_prop("/osm2city/record")
        record = record.split('=')[1]
        m2 = re.search("([0-9.]+)", record)
        if not m is None and float(m.groups()[0]) > 0:
            try:
                return True
            except:
                # perform an action#
                pass
        time.sleep(1)
        if not m2 is None:
            logging.debug("Waiting for Semaphore " + m2.groups()[0])
    return False


def raster_telnet(transform, fname, x0, y0, size_x=1000, size_y=1000, step_x=5, step_y=5):
    # --- need $FGDATA/Nasal/elev.nas and elev.in
    #     hide scenery/Objects/e.... folder
    #     in Nasal console: elev.get()
    #     data gets written to /tmp/elev.xml

    # check $FGDATA/Nasal/IOrules
    fg = telnet.FG_Telnet("localhost", 5501)
    center_lat = abs(parameters.BOUNDARY_NORTH - parameters.BOUNDARY_SOUTH) / 2 + parameters.BOUNDARY_SOUTH
    center_lon = abs(parameters.BOUNDARY_WEST - parameters.BOUNDARY_EAST) / 2 + parameters.BOUNDARY_WEST
    fg.set_prop("/position/latitude-deg", center_lat);
    fg.set_prop("/position/longitude-deg", center_lon);
    fg.set_prop("/position/altitude-ft", 3000);
    f = open("C:/Users/keith.paterson/AppData/Roaming/flightgear.org/elev.in", "w");
#       f = open(fname, 'w')
#    f.write("# Tile %s\n" % (parameters.PREFIX))
    f.write("# %g %g %g %g %g %g\n" % (x0, y0, size_x, size_y, step_x, step_y))
    for y in np.arange(y0, y0 + size_y, step_y):
        for x in np.arange(x0, x0 + size_x, step_x):
            lon, lat = transform.toGlobal((x, y))
            f.write("%1.8f %1.8f %g %g\n" % (lon, lat, x, y))
        f.write("\n")
    f.close()
    fg.set_prop("/position/latitude-deg", center_lat);
    fg.set_prop("/position/longitude-deg", center_lon);
    fg.set_prop("/position/altitude-ft", 3000);

    logging.info("Running FG Command")
    fg.set_prop("/osm2city/tiles", 0)
    if(fg.run_command("get-elevation")):
        if not wait_for_fg(fg):
            logging.error("Process in FG timed out")
        else:
            logging.info("Success")
            shutil.copy2("C:/Users/keith.paterson/AppData/Roaming/flightgear.org/Export/elev.out", parameters.PREFIX + os.sep + 'elev.out')
    fg.close()




def raster_fgelev(transform, fname, x0, y0, size_x=1000, size_y=1000, step_x=5, step_y=5):
    """fgelev seems to freeze every now and then, so this can be really slow.
       Same happens when run from bash: fgelev < fgelev.in
    """
    import subprocess
    import Queue
    fg_root = "$FG_ROOT"

<<<<<<< HEAD
    center_global = vec2d(transform.toGlobal((x0,y0)))
=======
    center_global = vec2d.vec2d(transform.toGlobal((x0, y0)))
>>>>>>> b74b3052
    btg_file = parameters.PATH_TO_SCENERY + os.sep + "Terrain"
    btg_file = btg_file + os.sep + calc_tile.directory_name(center_global) + os.sep + calc_tile.construct_btg_file_name(center_global)
    if not os.path.exists(btg_file):
        logging.error("Terrain File " + btg_file + " does not exist. Set scenery path correctly or fly there with TerraSync enabled")
        sys.exit(2)

    fg_elev = parameters.FG_ELEV

<<<<<<< HEAD
    fgelev = subprocess.Popen( fg_elev + ' --expire 1000000 --fg-root ' + fg_root + ' --fg-scenery '+ parameters.PATH_TO_SCENERY,  shell=True, stdin=subprocess.PIPE, stdout=subprocess.PIPE)
    #fgelev = subprocess.Popen(["/home/tom/daten/fgfs/cvs-build/git-2013-09-22-osg-3.2/bin/fgelev", "--fg-root", "$FG_ROOT",  "--fg-scenery", "$FG_SCENERY"],  stdin=subprocess.PIPE, stdout=subprocess.PIPE)
    #time.sleep(5)
=======
    fgelev = subprocess.Popen(fg_elev + ' --fg-root ' + fg_root + ' --fg-scenery ' + parameters.PATH_TO_SCENERY, shell=True, stdin=subprocess.PIPE, stdout=subprocess.PIPE)
    # fgelev = subprocess.Popen(["/home/tom/daten/fgfs/cvs-build/git-2013-09-22-osg-3.2/bin/fgelev", "--fg-root", "$FG_ROOT",  "--fg-scenery", "$FG_SCENERY"],  stdin=subprocess.PIPE, stdout=subprocess.PIPE)
    # time.sleep(5)
    print "building buffer"
>>>>>>> b74b3052
    buf_in = Queue.Queue(maxsize=0)
    f = open(fname, 'w')
    # f = sys.stdout
    f.write("# %g %g %g %g %g %g\n" % (x0, y0, size_x, size_y, step_x, step_y))
    i = 0
<<<<<<< HEAD
    y_array = np.arange(y0, y0+size_y, step_y)
    x_array = np.arange(x0, x0+size_x, step_x)
    n_total = len(x_array) * len(y_array)
    print "building buffer %i (%i x %i)" % (n_total, len(x_array), len(y_array))

=======
    y_array = np.arange(y0, y0 + size_y, step_y)
    x_array = np.arange(x0, x0 + size_x, step_x)
>>>>>>> b74b3052
    for y in y_array:
        for x in x_array:
            i += 1
            lon, lat = transform.toGlobal((x, y))
            buf_in.put("%i %g %g\n" % (i, lon, lat))

<<<<<<< HEAD
#Doesn't work on Windows. Process will block if output buffer isn't read
    if 1:
        print "sending buffer"
        for i in range(1000):
            fgelev.stdin.write(buf_in.get())
=======
# Doesn't work on Windows. Process will block if output buffer isn't read
#     print "sending buffer"
#     for i in range(1000):
#         fgelev.stdin.write(buf_in.get())
>>>>>>> b74b3052
    start = time.time()

    print "reading"
    i = 0
    for y in y_array:
        for x in x_array:
            print "done %i %3.1f %%\r" % (i, i*100/n_total),
            i += 1
            if not buf_in.empty():
                line = buf_in.get()
                print line
                fgelev.stdin.write(line)
            tmp, elev = fgelev.stdout.readline().split()
            lon, lat = transform.toGlobal((x, y))
            # f.write("%i " % i)
            f.write("%1.8f %1.8f %g %g %g\n" % (lon, lat, x, y, float(elev)))
            # if i > 10000: return
        f.write("\n")
<<<<<<< HEAD
        print "done %i %3.1f %%\r" % (i, i*100/n_total),
=======
        print "done %3.1f %%\r" % ((y - y0) * 100 / size_y),
>>>>>>> b74b3052

    f.close()
    end = time.time()
    print "done %d records/s" % ((i / (end - start)))


def raster(transform, fname, x0, y0, size_x=1000, size_y=1000, step_x=5, step_y=5):
    # --- need $FGDATA/Nasal/elev.nas and elev.in
    #     hide scenery/Objects/e.... folder
    #     in Nasal console: elev.get()
    #     data gets written to /tmp/elev.xml

    # check $FGDATA/Nasal/IOrules
    f = open(fname, 'w')
    f.write("# %g %g %g %g %g %g\n" % (x0, y0, size_x, size_y, step_x, step_y))
    for y in np.arange(y0, y0 + size_y, step_y):
        for x in np.arange(x0, x0 + size_x, step_x):
            lon, lat = transform.toGlobal((x, y))
            f.write("%1.8f %1.8f %g %g\n" % (lon, lat, x, y))
        f.write("\n")
    f.close()

def write_map(filename, transform, elev, gmin, gmax):
    lmin = vec2d(transform.toLocal((gmin.x, gmin.y)))
    lmax = vec2d(transform.toLocal((gmax.x, gmax.y)))
    map_z0 = 0.
<<<<<<< HEAD
    elev_offset = elev(vec2d(0,0))
=======
    elev_offset = elev(vec2d.vec2d(0, 0))
>>>>>>> b74b3052
    print "offset", elev_offset

    nx, ny = ((lmax - lmin) / 100.).int().list()  # 100m raster

    x = np.linspace(lmin.x, lmax.x, nx)
    y = np.linspace(lmin.y, lmax.y, ny)

    u = np.linspace(0., 1., nx)
    v = np.linspace(0., 1., ny)


    out = open("surface.ac", "w")
    out.write(textwrap.dedent("""\
    AC3Db
    MATERIAL "" rgb 1   1    1 amb 1 1 1  emis 0 0 0  spec 0.5 0.5 0.5  shi 64  trans 0
    OBJECT world
    kids 1
    OBJECT poly
    name "surface"
    texture "%s"
    numvert %i
    """ % (filename, nx * ny)))

    for j in range(ny):
        for i in range(nx):
<<<<<<< HEAD
            out.write("%g %g %g\n" % (y[j], (elev(vec2d(x[i],y[j])) - elev_offset), x[i]))
=======
            out.write("%g %g %g\n" % (y[j], (elev(vec2d.vec2d(x[i], y[j])) - elev_offset), x[i]))
>>>>>>> b74b3052

    out.write("numsurf %i\n" % ((nx - 1) * (ny - 1)))
    for j in range(ny - 1):
        for i in range(nx - 1):
            out.write(textwrap.dedent("""\
            SURF 0x0
            mat 0
            refs 4
            """))
            out.write("%i %g %g\n" % (i + j * (nx), u[i], v[j]))
            out.write("%i %g %g\n" % (i + 1 + j * (nx), u[i + 1], v[j]))
            out.write("%i %g %g\n" % (i + 1 + (j + 1) * (nx), u[i + 1], v[j + 1]))
            out.write("%i %g %g\n" % (i + (j + 1) * (nx), u[i], v[j + 1]))
#            0 0 0
#            1 1 0
#            2 1 1
#            3 0 1
    out.write("kids 0\n")
    out.close()
    # print "OBJECT_STATIC surface.ac"

def write_gp(buildings):
    gp = open("buildings.dat", "w")
    for b in buildings:
        gp.write("# %s\n" % b.osm_id)
        for x in b.X:
            gp.write("%g %g\n" % (x[0], x[1]))
        gp.write("\n")

    gp.close()

def write_one_gp(b, filename):
    npv = np.array(b.X_outer)
    minx = min(npv[:, 0])
    maxx = max(npv[:, 0])
    miny = min(npv[:, 1])
    maxy = max(npv[:, 1])
    dx = 0.1 * (maxx - minx)
    minx -= dx
    maxx += dx
    dy = 0.1 * (maxy - miny)
    miny -= dy
    maxy += dy

    gp = open(filename + '.gp', 'w')
#    term = "postscript enh eps"
#    ext = ".eps"
    term = "png"
    ext = "png"
    gp.write(textwrap.dedent("""
    set term %s
    set out '%s.%s'
    set xrange [%g:%g]
    set yrange [%g:%g]
    set title "%s"
    unset key
    """ % (term, filename, ext, minx, maxx, miny, maxy, b.osm_id)))
    i = 0
    for v in b.X_outer:
        i += 1
        gp.write('set label "%i" at %g, %g\n' % (i, v[0], v[1]))


    gp.write("plot '-' w lp\n")
    for v in b.X_outer:
        gp.write('%g %g\n' % (v[0], v[1]))
    gp.close()


class Stats(object):
    def __init__(self):
        self.objects = 0
        self.parse_errors = 0
        self.skipped_small = 0
        self.skipped_nearby = 0
        self.skipped_texture = 0
        self.skipped_no_elev = 0
        self.buildings_in_LOD = np.zeros(3)
        self.area_levels = np.array([1, 10, 20, 50, 100, 200, 500, 1000, 2000, 5000, 10000, 20000, 50000])
        self.area_above = np.zeros_like(self.area_levels)
        self.vertices = 0
        self.surfaces = 0
        self.roof_types = {}
        self.have_complex_roof = 0
        self.roof_errors = 0
        self.out = None
        self.LOD = np.zeros(3)
        self.nodes_ground = 0
        self.nodes_simplified = 0
        self.texture_x_repeated = 0
        self.texture_x_simple = 0

    def count(self, b):
        """update stats (vertices, surfaces, area) with given building's data
        """
        if b.roof_type in self.roof_types:
            self.roof_types[b.roof_type] += 1
        else:
            self.roof_types[b.roof_type] = 1
        # FIXME: do we still need this??
        # self.objects += 1 # skipped because we count buildings while OSM parsing
        for i in range(len(self.area_levels))[::-1]:
            if b.area >= self.area_levels[i]:
                self.area_above[i] += 1
                return i
        self.area_above[0] += 1
        return 0

    def count_LOD(self, lod):
        self.LOD[lod] += 1

    def print_summary(self):
        out = sys.stdout
        total_written = self.LOD.sum()
        lodzero = 0
        lodone = 0
        lodtwo = 0
        if total_written > 0:
            lodzero = 100.*self.LOD[0] / total_written
            lodone = 100.*self.LOD[1] / total_written
            lodtwo = 100.*self.LOD[0] / total_written
        out.write(textwrap.dedent("""
            total buildings %i
            parse errors    %i
            written         %i
            skipped
              small         %i
              nearby        %i
              no elevation  %i
              no texture    %i
            """ % (self.objects, self.parse_errors, total_written,
                   self.skipped_small, self.skipped_nearby, self.skipped_no_elev, self.skipped_texture)))
        roof_line = "        roof-types"
        for roof_type in self.roof_types:
            roof_line += """\r\n          %s\t%i""" % (roof_type, self.roof_types[roof_type])
        out.write(textwrap.dedent(roof_line))

        try:
            texture_x_repeated_percent = (self.texture_x_repeated * 100. / (self.texture_x_repeated + self.texture_x_simple))
        except:
            texture_x_repeated_percent = 0.

        out.write(textwrap.dedent("""
              complex       %i
              roof_errors   %i
            ground nodes    %i
              simplified    %i
            vertices        %i
            surfaces        %i
            repeated tex x  %i out of %i (%2.0f %%)
                LOD bare        %i (%2.0f %%)
                LOD rough       %i (%2.0f %%)
                LOD detail      %i (%2.0f %%)
            """ % (self.have_complex_roof, self.roof_errors,
                   self.nodes_ground, self.nodes_simplified,
                   self.vertices, self.surfaces,
                   self.texture_x_repeated, (self.texture_x_repeated + self.texture_x_simple), texture_x_repeated_percent,
                   self.LOD[0], lodzero,
                   self.LOD[1], lodone,
                   self.LOD[2], lodtwo)))
        out.write("above\n")
        max_area_above = self.area_above.max()
        if max_area_above < 1: max_area_above = 1
        for i in range(len(self.area_levels)):
            out.write(" %5g m^2  %5i |%s\n" % (self.area_levels[i], self.area_above[i], \
                      "#" * int(56. * self.area_above[i] / max_area_above)))
#        except Exception, reason:
#            logging.error(reason)
#            return


def init(new_transform):
    global transform
    transform = new_transform

    global stats
    stats = Stats()
    print "tools: init", stats

<<<<<<< HEAD
def install_files(file_list, dst):
    """link files in file_list to dst"""
    for the_file in file_list:
        the_dst = dst + os.sep + the_file
        print "cp %s %s" % (the_file, the_dst)
        try:
            os.link(the_file, the_dst)
        except OSError, reason:
            logging.warn("Error while installing %s: %s" % (the_file, reason))
=======
>>>>>>> b74b3052

def get_interpolator(**kwargs):
    if parameters.ELEV_MODE == 'FgelevCaching':
        return Probe_fgelev(**kwargs)
    else:
        filename = parameters.PREFIX + os.sep + 'elev.out'
        return Interpolator(filename, **kwargs)

<<<<<<< HEAD
def progress(i, max_i):
    """progress indicator"""
    if i % (max_i / 1000) == 0:
        print "%i %i %6.2f\r" % (i, max_i, (float(i)/max_i) * 100),
=======
>>>>>>> b74b3052

if __name__ == "__main__":
    logging.basicConfig(level=logging.INFO)
    # Parse arguments and eventually override Parameters
    import argparse
    parser = argparse.ArgumentParser(description="tools prepares an elevation grid for Nasal script and then osm2city")
    parser.add_argument("-f", "--file", dest="filename",
                      help="read parameters from FILE (e.g. params.ini)", metavar="FILE")
    args = parser.parse_args()
    if args.filename is not None:
        parameters.read_from_file(args.filename)
    parameters.show()

    if 0:
        for N in [1000, 100]:
            test_fgelev(True, N)
            # test_fgelev(False, N)
        sys.exit(0)

    raster_glob()
<|MERGE_RESOLUTION|>--- conflicted
+++ resolved
@@ -29,12 +29,8 @@
 import subprocess
 # import Queue
 
-<<<<<<< HEAD
 import matplotlib.pyplot as plt
-=======
-""""""
 transform = None
->>>>>>> b74b3052
 
 class Interpolator(object):
     """load elevation data from file, interpolate"""
@@ -55,23 +51,13 @@
         f = open(filename, "r")
         x0, y0, size_x, size_y, self.step_x, self.step_y = [float(i) for i in f.readline().split()[1:]]
         f.close()
-<<<<<<< HEAD
         
-        nx = len(np.arange(x0, x0+size_x, self.step_x))
-        ny = len(np.arange(y0, y0+size_y, self.step_y))
-
-        #elev = np.loadtxt(filename)
-        
-        elev = np.zeros((nx*ny, 5))
-=======
-
         nx = len(np.arange(x0, x0 + size_x, self.step_x))
         ny = len(np.arange(y0, y0 + size_y, self.step_y))
 
         # elev = np.loadtxt(filename)
 
         elev = np.zeros((nx * ny, 5))
->>>>>>> b74b3052
         with open(filename, 'r') as f:
             reader = csv.reader(f, delimiter=' ')
             tmp = reader.next()
@@ -81,17 +67,10 @@
                 if len(tmp) == 5:
                     elev[i,:] = tmp
                     i += 1
-<<<<<<< HEAD
-        
-        self.x = elev[:,0] # -- that's actually lon
-        self.y = elev[:,1] #                and lat
-        self.h = elev[:,4]
-=======
 
         self.x = elev[:, 0]  # -- that's actually lon
         self.y = elev[:, 1]  #                and lat
         self.h = elev[:, 4]
->>>>>>> b74b3052
         if nx * ny != len(self.x):
             raise ValueError("expected %i, but read %i lines." % (nx * ny, len(self.x)))
 
@@ -123,14 +102,8 @@
         """
         if self.fake:
             return 0.
-<<<<<<< HEAD
             #return x + y
         global transform
-=======
-            # return p.x + p.y
-        if not is_global:
-            p = vec2d.vec2d(transform.toGlobal(p))
->>>>>>> b74b3052
 
         if not is_global:
             x, y = transform.toGlobal(position)
@@ -146,19 +119,12 @@
             elif y <= self.min.y or y >= self.max.y:
                 plt.plot(x, y, 'r.')
                 return -9999
-<<<<<<< HEAD
 
         #plt.plot(x, y, 'k.')
         i = int((x - self.min.x)/self.dx)
         j = int((y - self.min.y)/self.dy)
         fx = (x - self.x[j,i])/self.dx
         fy = (y - self.y[j,i])/self.dy
-=======
-        i = int((p.x - self.min_x) / self.dx)
-        j = int((p.y - self.min_y) / self.dy)
-        fx = (p.x - self.x[j, i]) / self.dx
-        fy = (p.y - self.y[j, i]) / self.dy
->>>>>>> b74b3052
         # rounding errors at boundary.
         if j + 1 >= self.h.shape[0]:
             j -= 1
@@ -215,11 +181,7 @@
         if not fake:
             path_to_fgelev = parameters.FG_ELEV
             fg_root = "$FG_ROOT"
-<<<<<<< HEAD
             self.fgelev_pipe = subprocess.Popen(path_to_fgelev + '  --expire 1000000 --fg-root ' + fg_root + ' --fg-scenery '+ parameters.PATH_TO_SCENERY,  shell=True, stdin=subprocess.PIPE, stdout=subprocess.PIPE)
-=======
-            self.fgelev_pipe = subprocess.Popen(path_to_fgelev + ' --fg-root ' + fg_root + ' --fg-scenery ' + parameters.PATH_TO_SCENERY, shell=True, stdin=subprocess.PIPE, stdout=subprocess.PIPE)
->>>>>>> b74b3052
 
         if cache:
             self.pkl_fname = parameters.PREFIX + os.sep + 'elev.pkl'
@@ -307,17 +269,10 @@
     elev = Probe_fgelev(cache=cache)
     delta = 0.3
     check_btg = True
-<<<<<<< HEAD
     p = vec2d(parameters.BOUNDARY_WEST, parameters.BOUNDARY_SOUTH)
-    elev(p, True, check_btg) # -- ensure fgelev is up and running
+    elev(p, True, check_btg)  # -- ensure fgelev is up and running
     #p = vec2d(parameters.BOUNDARY_WEST+delta, parameters.BOUNDARY_SOUTH+delta)
-    #elev(p, True, check_btg) # -- ensure fgelev is up and running
-=======
-    p = vec2d.vec2d(parameters.BOUNDARY_WEST, parameters.BOUNDARY_SOUTH)
-    elev(p, True, check_btg)  # -- ensure fgelev is up and running
-    # p = vec2d.vec2d(parameters.BOUNDARY_WEST+delta, parameters.BOUNDARY_SOUTH+delta)
     # elev(p, True, check_btg) # -- ensure fgelev is up and running
->>>>>>> b74b3052
     nx = ny = N
     ny = 1
     # X = np.linspace(parameters.BOUNDARY_WEST, parameters.BOUNDARY_WEST+delta, nx)
@@ -343,13 +298,8 @@
     i = 0
     for y in Y:
         for x in X:
-<<<<<<< HEAD
             p = vec2d(x, y)
-            print i/2,
-=======
-            p = vec2d.vec2d(x, y)
             print i / 2,
->>>>>>> b74b3052
             e = elev(p, True, check_btg)
             i += 1
             e = elev(p, True)
@@ -367,17 +317,10 @@
     cmin = vec2d(parameters.BOUNDARY_WEST, parameters.BOUNDARY_SOUTH)
     cmax = vec2d(parameters.BOUNDARY_EAST, parameters.BOUNDARY_NORTH)
     center = (cmin + cmax) * 0.5
-<<<<<<< HEAD
-    transform = coordinates.Transformation((center.x, center.y), hdg = 0)
+    transform = coordinates.Transformation((center.x, center.y), hdg=0)
     lmin = vec2d(transform.toLocal(cmin.__iter__()))
     lmax = vec2d(transform.toLocal(cmax.__iter__()))
-    delta = (lmax - lmin)*0.5
-=======
-    transform = coordinates.Transformation((center.x, center.y), hdg=0)
-    lmin = vec2d.vec2d(transform.toLocal(cmin.__iter__()))
-    lmax = vec2d.vec2d(transform.toLocal(cmax.__iter__()))
     delta = (lmax - lmin) * 0.5
->>>>>>> b74b3052
     print "Distance from center to boundary in meters (x, y):", delta
     err_msg = "Unknown Elevation Query mode : %s Use Manual, Telnet or Fgelev for parameter ELEV_MODE " % (parameters.ELEV_MODE)
     if parameters.ELEV_MODE == '':
@@ -486,11 +429,7 @@
     import Queue
     fg_root = "$FG_ROOT"
 
-<<<<<<< HEAD
     center_global = vec2d(transform.toGlobal((x0,y0)))
-=======
-    center_global = vec2d.vec2d(transform.toGlobal((x0, y0)))
->>>>>>> b74b3052
     btg_file = parameters.PATH_TO_SCENERY + os.sep + "Terrain"
     btg_file = btg_file + os.sep + calc_tile.directory_name(center_global) + os.sep + calc_tile.construct_btg_file_name(center_global)
     if not os.path.exists(btg_file):
@@ -499,49 +438,30 @@
 
     fg_elev = parameters.FG_ELEV
 
-<<<<<<< HEAD
     fgelev = subprocess.Popen( fg_elev + ' --expire 1000000 --fg-root ' + fg_root + ' --fg-scenery '+ parameters.PATH_TO_SCENERY,  shell=True, stdin=subprocess.PIPE, stdout=subprocess.PIPE)
-    #fgelev = subprocess.Popen(["/home/tom/daten/fgfs/cvs-build/git-2013-09-22-osg-3.2/bin/fgelev", "--fg-root", "$FG_ROOT",  "--fg-scenery", "$FG_SCENERY"],  stdin=subprocess.PIPE, stdout=subprocess.PIPE)
-    #time.sleep(5)
-=======
-    fgelev = subprocess.Popen(fg_elev + ' --fg-root ' + fg_root + ' --fg-scenery ' + parameters.PATH_TO_SCENERY, shell=True, stdin=subprocess.PIPE, stdout=subprocess.PIPE)
     # fgelev = subprocess.Popen(["/home/tom/daten/fgfs/cvs-build/git-2013-09-22-osg-3.2/bin/fgelev", "--fg-root", "$FG_ROOT",  "--fg-scenery", "$FG_SCENERY"],  stdin=subprocess.PIPE, stdout=subprocess.PIPE)
     # time.sleep(5)
-    print "building buffer"
->>>>>>> b74b3052
     buf_in = Queue.Queue(maxsize=0)
     f = open(fname, 'w')
     # f = sys.stdout
     f.write("# %g %g %g %g %g %g\n" % (x0, y0, size_x, size_y, step_x, step_y))
     i = 0
-<<<<<<< HEAD
-    y_array = np.arange(y0, y0+size_y, step_y)
-    x_array = np.arange(x0, x0+size_x, step_x)
+    y_array = np.arange(y0, y0 + size_y, step_y)
+    x_array = np.arange(x0, x0 + size_x, step_x)
     n_total = len(x_array) * len(y_array)
     print "building buffer %i (%i x %i)" % (n_total, len(x_array), len(y_array))
 
-=======
-    y_array = np.arange(y0, y0 + size_y, step_y)
-    x_array = np.arange(x0, x0 + size_x, step_x)
->>>>>>> b74b3052
     for y in y_array:
         for x in x_array:
             i += 1
             lon, lat = transform.toGlobal((x, y))
             buf_in.put("%i %g %g\n" % (i, lon, lat))
 
-<<<<<<< HEAD
-#Doesn't work on Windows. Process will block if output buffer isn't read
-    if 1:
+# Doesn't work on Windows. Process will block if output buffer isn't read
+    if 0:
         print "sending buffer"
         for i in range(1000):
             fgelev.stdin.write(buf_in.get())
-=======
-# Doesn't work on Windows. Process will block if output buffer isn't read
-#     print "sending buffer"
-#     for i in range(1000):
-#         fgelev.stdin.write(buf_in.get())
->>>>>>> b74b3052
     start = time.time()
 
     print "reading"
@@ -560,11 +480,7 @@
             f.write("%1.8f %1.8f %g %g %g\n" % (lon, lat, x, y, float(elev)))
             # if i > 10000: return
         f.write("\n")
-<<<<<<< HEAD
         print "done %i %3.1f %%\r" % (i, i*100/n_total),
-=======
-        print "done %3.1f %%\r" % ((y - y0) * 100 / size_y),
->>>>>>> b74b3052
 
     f.close()
     end = time.time()
@@ -591,11 +507,7 @@
     lmin = vec2d(transform.toLocal((gmin.x, gmin.y)))
     lmax = vec2d(transform.toLocal((gmax.x, gmax.y)))
     map_z0 = 0.
-<<<<<<< HEAD
     elev_offset = elev(vec2d(0,0))
-=======
-    elev_offset = elev(vec2d.vec2d(0, 0))
->>>>>>> b74b3052
     print "offset", elev_offset
 
     nx, ny = ((lmax - lmin) / 100.).int().list()  # 100m raster
@@ -621,11 +533,7 @@
 
     for j in range(ny):
         for i in range(nx):
-<<<<<<< HEAD
             out.write("%g %g %g\n" % (y[j], (elev(vec2d(x[i],y[j])) - elev_offset), x[i]))
-=======
-            out.write("%g %g %g\n" % (y[j], (elev(vec2d.vec2d(x[i], y[j])) - elev_offset), x[i]))
->>>>>>> b74b3052
 
     out.write("numsurf %i\n" % ((nx - 1) * (ny - 1)))
     for j in range(ny - 1):
@@ -805,7 +713,6 @@
     stats = Stats()
     print "tools: init", stats
 
-<<<<<<< HEAD
 def install_files(file_list, dst):
     """link files in file_list to dst"""
     for the_file in file_list:
@@ -815,8 +722,6 @@
             os.link(the_file, the_dst)
         except OSError, reason:
             logging.warn("Error while installing %s: %s" % (the_file, reason))
-=======
->>>>>>> b74b3052
 
 def get_interpolator(**kwargs):
     if parameters.ELEV_MODE == 'FgelevCaching':
@@ -825,13 +730,19 @@
         filename = parameters.PREFIX + os.sep + 'elev.out'
         return Interpolator(filename, **kwargs)
 
-<<<<<<< HEAD
 def progress(i, max_i):
     """progress indicator"""
     if i % (max_i / 1000) == 0:
         print "%i %i %6.2f\r" % (i, max_i, (float(i)/max_i) * 100),
-=======
->>>>>>> b74b3052
+
+
+def get_interpolator(**kwargs):
+    if parameters.ELEV_MODE == 'FgelevCaching':
+        return Probe_fgelev(**kwargs)
+    else:
+        filename = parameters.PREFIX + os.sep + 'elev.out'
+        return Interpolator(filename, **kwargs)
+
 
 if __name__ == "__main__":
     logging.basicConfig(level=logging.INFO)
