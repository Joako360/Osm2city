#!/usr/bin/env python
"""
Specialized LinearObject for bridges. Overrides write_to() method.

TODO: linear deck: limit slope
      stitch road to bridge
      limit transverse slope of road
      if h_add too high, continue/insert bridge
"""

import linear
import numpy as np
import scipy.interpolate
from pdb import pm
from vec2d import vec2d
<<<<<<< HEAD
import matplotlib.pyplot as plt
=======
from turtle import Vec2D
>>>>>>> b74b3052

class Deck_shape_linear(object):
    def __init__(self, h0, h1):
        self.h0 = h0
        self.h1 = h1

    def _compute(self, x):
        return (1-x) * self.h0 + x * self.h1

    def __call__(self, s):
        #assert(s <= 1. and s >= 0.)
        try:
            return [self._compute(x) for x in s]
        except TypeError:
            return self._compute(s) 
#        return (1-s) * self.h0 + s * self.h1

class Deck_shape_poly(object):
    def __init__(self, h0, hm, h1):
        self.h0 = h0
        self.hm = hm
        self.h1 = h1
        self.a0 = h0
        self.a2 = 2*(h1 - 2*hm + h0)
        self.a1 = h1 - h0 - self.a2

    def __call__(self, s):
        #print "call", s
        #assert(s <= 1. and s >= 0.)
        return self.a0 + self.a1*s + self.a2*s*s

class LinearBridge(linear.LinearObject):
    def __init__(self, transform, elev, osm_id, tags, refs, nodes_dict, width=9, tex_y0=0.5, tex_y1=0.75, AGL=0.5):
        super(LinearBridge, self).__init__(transform, osm_id, tags, refs, nodes_dict, width, tex_y0, tex_y1, AGL)
        # -- prepare elevation spline
        #    probe elev at n_probes locations
        n_probes = max(int(self.center.length / 5.), 3)
        probe_locations_nondim = np.linspace(0, 1., n_probes)
        elevs = np.zeros(n_probes)
<<<<<<< HEAD
        for i, l in enumerate(probe_locations_nondim):
            local_point = self.center.interpolate(l, normalized=True)
            elevs[i] = elev(local_point.coords[0]) # fixme: have elev do the transform?
=======
        probe_coords = np.zeros((n_probes, 2))
        for i, l in enumerate(probe_locations):
            local = self.center.interpolate(l, normalized=True)
            probe_coords[i] = transform.toGlobal(local.coords[0])
            position = vec2d(probe_coords[i][0], probe_coords[i][1])
# FIXME coords are global and not fg
            elevs[i] = elev(position, is_global=True)
>>>>>>> b74b3052
#        print "probing at", probe_coords
#        self.elevs = probe(probe_coords)
#        print n_probes
#        print ">>>    ", probe_locations_nondim
#        print ">>> got", elevs
        self.elev_spline = scipy.interpolate.interp1d(probe_locations_nondim, elevs)
        self.prep_height(nodes_dict)

    def elev(self, l, normalized=True):
        """given linear distance [m], interpolate and return terrain elevation"""
        if not normalized:
            l /= self.center.length
        return self.elev_spline(l)

    def prep_height(self, nodes_dict):
        """Set deck shape depending on elevation."""
        # deck slope more or less continuous!
        # d2z/dx2 limit
        # - put some constraints: min clearance
        # - adjust z to meet constraints
        # - minimize cost function?
        #   -
        # assume linear
        # test if clearance at mid-span is sufficient
        # if not
        #   if embankment:
        #     raise end-node
        #   else:
        #     try deck-shape poly
        #     deck slope OK?
        #     if not: raise end-node
        #
        # at node:
        # - store MSL
        # - store elev
        # loop:
        #   lowering MSL towards elev, respect max slope
        #   if terrain is sloping, keep MSL, such that terrain approaches MSL
        # eventually write MSL
        #
        h0, hm, h1 = self.elev([0,0.5,1])
        self.avg_slope = (h1 - h0)/self.center.length
#        print "# h0, hm, h1:", h0, hm, h1
        self.D = Deck_shape_linear(h0, h1)
<<<<<<< HEAD
        try:
            min_height = 8. * int(self.tags['layer'])
        except KeyError:
            min_height = 8.
        h_add = max(0, min_height - (self.D(0.5) - hm))
        
#        h_add = 0. # debug: no h_add at all
        if h_add > 0.:
            self.D = Deck_shape_linear(h0 + h_add, h1 + h_add)

        node0 = nodes_dict[self.refs[0]]
        node1 = nodes_dict[self.refs[-1]]
        
        if node0.h_add != 0:
            node0.h_add = 0.5*(node0.h_add + h_add)
        else:
            node0.h_add = h_add
            
        if node1.h_add != 0:
            node1.h_add = 0.5*(node1.h_add + h_add)
        else:
            node1.h_add = h_add
#        if self.D(0.5) - hm < min_height:
#            self.D = Deck_shape_poly(h0, hm+min_height, h1)

        if self.osm_id == 126452863:
            print "hj", node0.h_add, node1.h_add

#        node0.h_add = h_add
#        node1.h_add = h_add


        if 0:
            plt.clf()
            X = np.linspace(0,1,11)
            plt.plot(X, self.D(X), 'r-o')
#            plt.plot(X, self.D(X) + h_add, 'r-o')
            plt.plot(X, self.elev(X), 'g-o')
            plt.show()

#        bla
=======
        min_height = 6.
        if self.D(0.5) - hm < min_height:
#            print "# poly", h0, hm+min_height, h1
            self.D = Deck_shape_poly(h0, hm + min_height, h1)
>>>>>>> b74b3052

    def deck_height(self, l, normalized=True):
        """given linear distance [m], interpolate and return deck height"""
        if not normalized:
            l /= self.center.length
        #return -0.5*(math.cos(4*math.pi*x)-1.)*10
        #return -5.*((2.*x-1)**2-1.)
        #return 10.
        return self.D(l)

    def write_to(self, obj, elev, elev_offset, ac=None, offset=None):
        """
        write
        - deck
        - sides
        - bottom
        - pillars

        needs
        - pillar positions
        - deck elev
        -
        """
        n_nodes = len(self.edge[0].coords)
        # -- deck height
        z = np.zeros(n_nodes)
        l = 0.
        for i in range(n_nodes):
            z[i] = self.deck_height(l, normalized=False) + self.AGL
            l += self.segment_len[i]

        # -- top
        node0_l, node0_r, h_add = self._write_to(obj, elev, elev_offset, self.edge[0], self.edge[1],
                                          self.tex_y0, self.tex_y1, left_z_set=z, right_z_set=z, ac=ac, offset=offset)
        left2, right2 = self.compute_offset(3)
        #left2, right2 = self.edge[0], self.edge[1]

        # -- right
        tmp, node0_r2, h_add = self._write_to(obj, elev, elev_offset, node0_r, right2,
                                       4/8., 3/8., right_z_set=z-3, ac=ac, offset=offset)
        # left
        node0_l2, tmp, h_add = self._write_to(obj, elev, elev_offset, left2, node0_l,
                                       3/8., 4/8., left_z_set=z-3, ac=ac, offset=offset)
        # -- bottom
        self._write_to(obj, elev, elev_offset, node0_r2, node0_l2, 0.9, 1, ac=ac, n_nodes=n_nodes, offset=offset)
<|MERGE_RESOLUTION|>--- conflicted
+++ resolved
@@ -13,11 +13,8 @@
 import scipy.interpolate
 from pdb import pm
 from vec2d import vec2d
-<<<<<<< HEAD
 import matplotlib.pyplot as plt
-=======
 from turtle import Vec2D
->>>>>>> b74b3052
 
 class Deck_shape_linear(object):
     def __init__(self, h0, h1):
@@ -57,19 +54,9 @@
         n_probes = max(int(self.center.length / 5.), 3)
         probe_locations_nondim = np.linspace(0, 1., n_probes)
         elevs = np.zeros(n_probes)
-<<<<<<< HEAD
         for i, l in enumerate(probe_locations_nondim):
             local_point = self.center.interpolate(l, normalized=True)
             elevs[i] = elev(local_point.coords[0]) # fixme: have elev do the transform?
-=======
-        probe_coords = np.zeros((n_probes, 2))
-        for i, l in enumerate(probe_locations):
-            local = self.center.interpolate(l, normalized=True)
-            probe_coords[i] = transform.toGlobal(local.coords[0])
-            position = vec2d(probe_coords[i][0], probe_coords[i][1])
-# FIXME coords are global and not fg
-            elevs[i] = elev(position, is_global=True)
->>>>>>> b74b3052
 #        print "probing at", probe_coords
 #        self.elevs = probe(probe_coords)
 #        print n_probes
@@ -114,7 +101,6 @@
         self.avg_slope = (h1 - h0)/self.center.length
 #        print "# h0, hm, h1:", h0, hm, h1
         self.D = Deck_shape_linear(h0, h1)
-<<<<<<< HEAD
         try:
             min_height = 8. * int(self.tags['layer'])
         except KeyError:
@@ -156,12 +142,6 @@
             plt.show()
 
 #        bla
-=======
-        min_height = 6.
-        if self.D(0.5) - hm < min_height:
-#            print "# poly", h0, hm+min_height, h1
-            self.D = Deck_shape_poly(h0, hm + min_height, h1)
->>>>>>> b74b3052
 
     def deck_height(self, l, normalized=True):
         """given linear distance [m], interpolate and return deck height"""
