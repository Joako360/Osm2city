--- conflicted
+++ resolved
@@ -1,36 +1,6 @@
 #!/usr/bin/env python2
 """abstract way extractor. To be inherited.
 
-<<<<<<< HEAD
-    handler = osmparser.OSMContentHandler(valid_node_keys, valid_way_keys,
-         req_way_keys, valid_relation_keys, req_relation_keys)
-
-    source = open(osm_fname)
-    xml.sax.parse(source, handler)
-#    way.process_osm_elements(handler.nodes_dict, handler.ways_dict, handler.relations_dict)
-    osm = Osm(handler, transform)
-    osm.register_way_callback(roads.way_callback, valid_node_keys, valid_way_keys, ...)
-    osm.parse(osm_file)
-
-    osm = Osm()
-    osm.register_way_callback(roads.way_callback, valid_node_keys, valid_way_keys, ..., transform = transform)
-    # possibly also node, relation callbacks
-    osm.parse(osm_file)
-
-
-class Roads(object):
-    def way_callback(way, refs, trasformed_nodes):
-        pass
-
-
-    callback:
-      make_road_from_way(way)
-      or
-
-    osm.register_relation_callback(make_road_from_relation())
-
-    make_road_from_relation(rel, ways, refs, coords)
-=======
 class Road(object):
     # holds data for one road
     def init(...)
@@ -73,7 +43,6 @@
     handler.register_way_callback(pylons.create_from_way, pylons.valid_node_keys, ...)
 
     handler.parse(osm_file)
->>>>>>> 6ac2a327
 
 """
 
