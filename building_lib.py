# -*- coding: utf-8 -*-
"""
Created on Thu Feb 28 23:18:08 2013

@author: tom
"""

import logging

import random
import numpy as np
import copy
#from pdb import pm
import math
import string

from vec2d import vec2d
from textures import find_matching_texture
#nobjects = 0
nb = 0
out = ""

import shapely.geometry as shg
#from shapely.geometry import Polygon
#from shapely.geometry.polygon import LinearRing
import sys
import textwrap
#import plot
from math import sin, cos, radians
import tools
import parameters
import myskeleton
import roofs
import ac3d
import matplotlib.pyplot as plt


class random_number(object):
    def __init__(self, randtype, min, max):
        self.min = min
        self.max = max
        if randtype == float:
            self.callback = random.uniform
        elif randtype == int:
            self.callback = random.randint
        elif randtype == 'gauss':
            self.callback = random.gauss
        else:
            raise TypeError("randtype must be 'float' or 'int'")
    def __call__(self):
        return self.callback(self.min, self.max)

def random_level_height(place="city"):
    """ Calculates the height for each level of a building based on place and random factor"""
    #FIXME: other places (e.g. village)
    return random.triangular(parameters.BUILDING_CITY_LEVEL_HEIGHT_LOW
                          , parameters.BUILDING_CITY_LEVEL_HEIGHT_HEIGH
                          , parameters.BUILDING_CITY_LEVEL_HEIGHT_MODE)

def random_levels(place="city"):
    """ Calculates the number of building levels based on place and random factor"""
    #FIXME: other places
    return int(round(random.triangular(parameters.BUILDING_CITY_LEVELS_LOW
                          , parameters.BUILDING_CITY_LEVELS_HEIGH
                          , parameters.BUILDING_CITY_LEVELS_MODE)))

def check_height(building_height, t):
    """check if a texture t fits the building height (h)
       v-repeatable textures are repeated to fit h
       For non-repeatable textures,
       - check if h is within the texture's limits (minheight, maxheight)
       -
    """
    if t.v_can_repeat:
        # -- v-repeatable textures are rotated 90 deg in atlas.
        #    Face will be rotated later on, so his here will actually be u
        tex_y1 = 1.
        tex_y0 = 1 - building_height / t.v_size_meters
        return tex_y0, tex_y1
        # FIXME: respect v_splits
    else:
        # x min_height < height < max_height
        # x find closest match
        # - evaluate error

        # - error acceptable?
        if building_height >= t.v_splits_meters[0] and building_height <= t.v_size_meters:
#            print "--->"
            if 0 and t.v_split_from_bottom:
                logging.debug("from bottom")
                for i in range(len(t.v_splits_meters)):
                    if t.v_splits_meters[i] >= building_height:
#                        print "bot trying %g >= %g ?" % (t.v_splits_meters[i],  building_height)
                        tex_y0 = 0
                        tex_y1 = t.v_splits[i]
                        #print "# height %g storey %i" % (building_height, i)
                        return tex_y0, tex_y1
            else:
#                print "got", t.v_splits_meters
                for i in range(len(t.v_splits_meters)-2, -1, -1):
#                    print "%i top trying %g >= %g ?" % (i, t.v_splits_meters[-1] - t.v_splits_meters[i],  building_height)
                    if t.v_splits_meters[-1] - t.v_splits_meters[i] >= building_height:
                        # FIXME: probably a bug. Should use distance to height?
                        tex_y0 = t.v_splits[i]
                        tex_y1 = 1
                        #logging.debug("from top %s y0=%4.2f y1=%4.2f" % (t.filename, tex_y0, tex_y1))

                        return tex_y0, tex_y1
            raise ValueError("SHOULD NOT HAPPEN! found no tex_y0, tex_y1 (building_height %g splits %s %g)" % (building_height, str(t.v_splits_meters), t.v_size_meters))
        else:
            raise ValueError("SHOULD NOT HAPPEN! building_height %g outside %g %g" % (building_height, t.v_splits_meters[0], t.v_size_meters))
            return 0, 0



def reset_nb():
    global nb
    nb = 0

def get_nodes_from_acs(objs, own_prefix):
    """load all .ac and .xml, extract nodes, skipping own .ac starting with own_prefix"""
    # FIXME: use real ac3d reader: https://github.com/majic79/Blender-AC3D/blob/master/io_scene_ac3d/import_ac3d.py
    # FIXME: don't skip .xml
    # skip own .ac city-*.xml

    all_nodes = np.array([[0,0]])

    for b in objs:
        fname = b.name
        #print "in objs <%s>" % b.name
        if fname.endswith(".xml"):
            if fname.startswith(own_prefix): continue
            fname = fname.replace(".xml", ".ac")
        #print "now <%s> %s" % (fname, b.stg_typ)

        # FIXME: also read OBJECT_SHARED.
        if fname.endswith(".ac") and b.stg_typ == "OBJECT_STATIC":
            print "READ_AC", b.name
            try:
                ac = open(fname, 'r')
            except:
                print "can't open", fname
                continue
            angle = radians(b.stg_hdg)
            R = np.array([[cos(angle), -sin(angle)],
                          [sin(angle),  cos(angle)]])

            ac_nodes = np.array([[0,0]])
            lines = ac.readlines()
            i = 0
            while (i < len(lines)):
                if lines[i].startswith('numvert'):
                    line = lines[i]
                    numvert = int(line.split()[1])
                    #print "numvert", numvert
                    for j in range(numvert):
                        i += 1
                        splitted = lines[i].split()
                        node = np.array([-float(splitted[2]),
                                         -float(splitted[0])])

                        node = np.dot(R, node).reshape(1,2)
                        ac_nodes = np.append(ac_nodes, node, 0)
                        #stg_hdg

                i += 1
            ac.close()

#            ac_nodes = R.dot(ac_nodes)
            ac_nodes += b.anchor.list()
            all_nodes = np.append(all_nodes, ac_nodes, 0)
            #print "------"

    return all_nodes

def test_ac_load():
    import stg_io
    # FIXME: this is probably broken
    #static_objects = stg_io.read("e010n50/e013n51", ["3171138.stg", "3171139.stg"], parameters.PREFIX, parameters.PATH_TO_SCENERY)
    #s = get_nodes_from_acs(static_objects.objs, "e013n51/")
    #np.savetxt("nodes.dat", s)
#    out = open("nodes.dat", "w")
#    for n in s:
#            out.write("\n")
#        else: out.write("%g %g\n" % (n[0], n[1]))

#    out.close()
    #print s

def is_static_object_nearby(b, X, static_tree):
    """check for static/shared objects close to given building"""
    # FIXME: which radius? Or use centroid point? make radius a parameter
    radius = parameters.OVERLAP_RADIUS # alternative: radius = max(lenX)

    # -- query_ball_point may return funny lists [[], [], .. ]
    #    filter these
    nearby = static_tree.query_ball_point(X, radius)
    nearby = [x for x in nearby if x]

    if len(nearby):
        for i in range(b.nnodes_outer):
            tools.stats.debug2.write("%g %g\n" % (X[i,0], X[i,1]))
#            print "nearby:", nearby
#            for n in nearby:
#                print "-->", s[n]
        try:
            print "Static objects nearby. Skipping ", b.name, len(nearby)
        except:
            print "FIXME: Encoding problem", b.name.encode('ascii', 'ignore')
        #for n in nearby:
        #    print static_objects.objs[n].name,
        #print
        return True
    return False


def is_large_enough(b, buildings):
    """Checks whether a given building's area is too small for inclusion.
    Never drop tall buildings.
    FIXME: Exclusion might be skipped if the building touches another building (i.e. an annex)
    Returns true if the building should be included (i.e. area is big enough etc.)
    """
    if b.levels >= parameters.BUILDING_NEVER_SKIP_LEVELS: return True
    if b.area < parameters.BUILDING_MIN_AREA or \
       (b.area < parameters.BUILDING_REDUCE_THRESHOLD and random.uniform(0,1) < parameters.BUILDING_REDUCE_RATE):
        #if parameters.BUILDING_REDUCE_CHECK_TOUCH:
            #for k in buildings:
                #if k.touches(b): # using Shapely, but buildings have no polygon currently
                    #return True
        return False
    return True

def compute_height_and_levels(b):
    """Determines total height (and number of levels) of a building based on
       OSM values and other logic"""
    if 0:
        b.levels = 13
        b.height = b.levels * 3.
        return

    try:
        if isinstance(b.height, (int, long)):
            b.height = float(b.height)
        assert(isinstance(b.height, float))
    except AssertionError:
        logging.warning("Building height has wrong type. Value is: %s", b.height)
        b.height = 0
    # -- try OSM height and levels first
    if b.height > 0: return

    level_height = random_level_height()
    if b.height > 0:
        b.levels = int(b.height/level_height)
        return
    elif b.levels > 0:
        pass
    else:
        # -- neither height nor levels given: use random levels
        b.levels = random_levels()

        if b.area < parameters.BUILDING_MIN_AREA:
            b.levels = min(b.levels, 2)
    b.height = float(b.levels) * level_height

def make_lightmap_dict(buildings):
    """make a dictionary: map texture to objects"""
    lightmap_dict = {}
    for b in buildings:
        key = b.facade_texture
        if not lightmap_dict.has_key(key):
            lightmap_dict[key] = []
        lightmap_dict[key].append(b)
    return lightmap_dict

def decide_LOD(buildings):
    """Decide on the building's LOD based on area, number of levels, and some randomness."""
    for b in buildings:
        r = random.uniform(0,1)
        if r < parameters.LOD_PERCENTAGE_DETAIL: lod = 2  # -- detail
        else: lod = 1                                     #    rough

        if b.levels > parameters.LOD_ALWAYS_ROUGH_ABOVE_LEVELS:  lod = 1  #    tall buildings        -> rough
        if b.levels > parameters.LOD_ALWAYS_BARE_ABOVE_LEVELS:   lod = 0  # -- really tall buildings -> bare
        if b.levels < parameters.LOD_ALWAYS_DETAIL_BELOW_LEVELS: lod = 2  #    small buildings       -> detail

        if b.area < parameters.LOD_ALWAYS_DETAIL_BELOW_AREA:     lod = 2
        if b.area > parameters.LOD_ALWAYS_ROUGH_ABOVE_AREA:      lod = 1
        # mat = lod
        b.LOD = lod
        tools.stats.count_LOD(lod)


def analyse(buildings, static_objects, transform, elev, facades, roofs):
    """analyse all buildings
    - calculate area
    - location clash with stg static models? drop building
    - analyze surrounding: similar shaped buildings nearby? will get same texture
    - set building type, roof type etc

    On entry, we're in global coordinates. Change to local coordinates.
    """
    # -- build KDtree for static models
    from scipy.spatial import KDTree

    #s = get_nodes_from_acs(static_objects.objs, "e013n51/")
    if static_objects:
        s = get_nodes_from_acs(static_objects, parameters.PREFIX + "city")

        np.savetxt("nodes.dat", s)
        static_tree = KDTree(s, leafsize=10) # -- switch to brute force at 10

    new_buildings = []
    for b in buildings:
        # am anfang geometrieanalyse
        # - ort: urban, residential, rural
        # - region: europe, asia...
        # - levels: 1-2, 3-5, hi-rise
        # - roof-shape: flat, gable
        # - age: old, modern

        # - facade raussuchen
        #   requires: compat:flat-roof

        #if len(b.inner_rings_list) < 1: continue

        #mat = random.randint(1,4)
        b.mat = 0
        b.roof_mat = 0

        # -- get geometry right
        #    - simplify
        #    - compute edge lengths

        try:
            tools.stats.nodes_simplified += b.simplify(parameters.BUILDING_SIMPLIFY_TOLERANCE)
            b.roll_inner_nodes()
        except Exception, reason:
            print "simplify or roll_inner_nodes failed (OSM ID %i, %s)" % (b.osm_id, reason)
            continue

        # -- array of local outer coordinates
        Xo = np.array(b.X_outer)

        # -- write nodes to separate debug file
        for i in range(b.nnodes_outer):
            tools.stats.debug1.write("%g %g\n" % (Xo[i,0], Xo[i,1]))

        tools.stats.nodes_ground += b._nnodes_ground

        # -- compute edge length
        b.lenX = np.zeros((b._nnodes_ground))
        for i in range(b.nnodes_outer-1):
            b.lenX[i] = ((Xo[i+1,0]-Xo[i,0])**2 + (Xo[i+1,1]-Xo[i,1])**2)**0.5
        n = b.nnodes_outer
        b.lenX[n-1] = ((Xo[0,0]-Xo[n-1,0])**2 + (Xo[0,1]-Xo[n-1,1])**2)**0.5
        b.longest_edge_len = max(b.lenX)

        if b.inner_rings_list:
            i0 = b.nnodes_outer
            for interior in b.polygon.interiors:
                Xi = np.array(interior.coords)[:-1]
                n = len(Xi)
                for i in range(n-1):
                    b.lenX[i0 + i] = ((Xi[i+1,0]-Xi[i,0])**2 + (Xi[i+1,1]-Xi[i,1])**2)**0.5
                b.lenX[i0 + n - 1] = ((Xi[0,0]-Xi[n-1,0])**2 + (Xi[0,1]-Xi[n-1,1])**2)**0.5
                i0 += n

        # -- re-number nodes such that longest edge is first -- only on simple buildings
        if b.nnodes_outer == 4 and not b.X_inner:
            if b.lenX[0] < b.lenX[1]:
                Xo = np.roll(Xo, 1, axis=0)
                b.lenX = np.roll(b.lenX, 1)
                b.set_polygon(Xo, b.inner_rings_list)

        b.lenX = b.lenX   # FIXME: compute on the fly, or on set_polygon()?
                        #        Or is there a shapely equivalent?

        # -- skip buildings outside elevation raster
        if elev(vec2d(Xo[0])) == -9999:
            print "-9999"
            tools.stats.skipped_no_elev += 1
            continue

        # -- check for nearby static objects
        if static_objects and is_static_object_nearby(b, Xo, static_tree):
            tools.stats.skipped_nearby += 1
            continue

        # -- work on height and levels

        # -- LOWI year 2525: generate a 'futuristic' city of skyscrapers
        if False:
            if b.area >= 1500:
                b.levels = int(random.gauss(35, 10)) # random_number(int, 10, 60)
                b.height = float(b.levels) * random_level_height()
            if b.area < 1500:
            #if b.area < 200. or (b.area < 500. and random.uniform(0,1) < 0.5):
                tools.stats.skipped_small += 1
                continue

        compute_height_and_levels(b)

        # -- check area
        if not is_large_enough(b, buildings):
            tools.stats.skipped_small += 1
            continue

        if b.height < parameters.BUILDING_MIN_HEIGHT:
            print "Skipping small building with height < building_min_height parameter"
            tools.stats.skipped_small += 1
            continue

        # -- Work on roof
        #    roof is controlled by two flags:
        #    bool b.roof_complex: flat or pitched?
        #    bool b.roof_separate_LOD
        #      useful for
        #      - pitched roof
        #      - roof with add-ons: AC (TODO)
        #    replace by roof_type? flat  --> no separate model
        #                          gable --> separate model
        #                          ACs         -"-
        b.roof_complex = False
        if parameters.BUILDING_COMPLEX_ROOFS:
            # -- pitched, separate roof if we have 4 ground nodes and area below 1000m2
            if not b.polygon.interiors and b.area < parameters.BUILDING_COMPLEX_ROOFS_MAX_AREA:
                if b._nnodes_ground == 4:
                   b.roof_complex = True
                if (parameters.EXPERIMENTAL_USE_SKEL and \
                   b._nnodes_ground in range(4, parameters.SKEL_MAX_NODES)):
                   b.roof_complex = True

            # -- no pitched roof on tall buildings
            if b.levels > parameters.BUILDING_COMPLEX_ROOFS_MAX_LEVELS:
                b.roof_complex = False
                # FIXME: roof_ACs = True

        facade_requires = []
        if b.roof_complex:
            facade_requires.append('age:old')
            facade_requires.append('compat:roof-pitched')
        else:
            facade_requires.append('compat:roof-flat')


        # -- determine facade and roof textures
        logging.debug("___find facade")
<<<<<<< HEAD
        b.facade_texture = facades.find_matching(facade_requires, b.height)
=======
        b.facade_texture = facades.find_matching(facade_requires, b.height, b.longest_edge_len)
>>>>>>> 6ac2a327
        logging.debug("__done" + str(b.facade_texture))
        if not b.facade_texture:
            tools.stats.skipped_texture += 1
            logging.info("Skipping building (no matching texture)")
            continue
<<<<<<< HEAD
=======
        assert(b.longest_edge_len <= b.facade_texture.width_max)
        #print "long", b.longest_edge_len, b.facade_texture.width_max, str(b.facade_texture)
>>>>>>> 6ac2a327

        roof_requires = copy.copy(b.facade_texture.requires)
        if b.roof_complex:
            roof_requires.append('compat:roof-pitched')
        else:
            roof_requires.append('compat:roof-flat')
<<<<<<< HEAD

        b.roof_texture = roofs.find_matching(roof_requires)
=======
>>>>>>> 6ac2a327

        b.roof_texture = roofs.find_matching(roof_requires)

        # -- finally: append building to new list
        new_buildings.append(b)

#        print "COMPLEX??", b.roof_complex

    return new_buildings


<<<<<<< HEAD

def write_and_count_vert(out, b, elev, offset, tile_elev):
    """write numvert tag to .ac, update stats"""
#    numvert = 2 * b._nnodes_ground
    #out.write("numvert %i\n" % numvert)

    #b.n_verts += numvert

    #print b.refs[0].lon
    #ground_elev = 200. + (b.refs[0].lon-13.6483695)*5000.
    #print "ground_elev", ground_elev

    #print "LEN", b._nnodes_ground
    #print "X  ", len(X)
    #print "Xo  ", len(b.X_outer), b.nnodes_outer
    #print "Xi  ", len(b.X_inner)
    #bla

    b.first_node = out.next_node_index()

    for x in b.X:
        z = b.ground_elev - 1
        out.node(-x[1], z, -x[0])
    for x in b.X:
        out.node(-x[1], b.ground_elev + b.height, -x[0])
    b.ceiling = b.ground_elev + b.height
# ----

def write_ground(out, b, elev):
    # align smallest rectangle
    d = 0

    # align x/y
    if 1:
        x0 = b.X[:,0].min() - d
        x1 = b.X[:,0].max() + d
        y0 = b.X[:,1].min() - d
        y1 = b.X[:,1].max() + d

    if 0:
        Xo = np.array([[x0,y0],[x1,y1]])
        angle = 1./57.3
        R = np.array([[cos(angle), sin(angle)],
                      [-sin(angle), cos(angle)]])
        Xo_rot = np.dot(Xo, R)
        x0 = Xo_rot[0,0]
        x1 = Xo_rot[1,0]
        y0 = Xo_rot[0,1]
        y1 = Xo_rot[1,1]


    # align along longest side
    if 0:
        #Xo = np.array(b.X_outer)
        Xo = b.X.copy()
        #origin = Xo[0].copy()
        #Xo -= origin

        # rotate such that longest side is parallel with x
        i = b.lenX[:b.nnodes_outer].argmax() # longest side
        i1 = i + 1
        if i1 == b.nnodes_outer: i1 = 0
        angle = math.atan2(Xo[i1,1]-Xo[i,1], Xo[i1,0]-Xo[i,0])

        l = ((Xo[i1,1]-Xo[i,1])**2 + (Xo[i1,0]-Xo[i,0])**2 )**0.5
        print l, b.lenX[i]
        #assert (l == b.lenX[i])
        #angle = 10./57.3
        R = np.array([[cos(angle), sin(angle)],
                      [-sin(angle), cos(angle)]])
        Xo_rot = np.dot(Xo, R)
        x0 = Xo_rot[:,0].min() - d
        x1 = Xo_rot[:,0].max() + d
        y0 = Xo_rot[:,1].min() - d
        y1 = Xo_rot[:,1].max() + d
        # rotate back
        if 1:
            R = np.array([[cos(angle), -sin(angle)],
                          [sin(angle), cos(angle)]])
            Xnew = np.array([[x0, y0], [x1, y1]])
            Xnew_rot = np.dot(Xnew, R)
            x0 = Xnew_rot[0,0]
            x1 = Xnew_rot[1,0]
            y0 = Xnew_rot[0,1]
            y1 = Xnew_rot[1,1]

            if x0 > x1: x0, x1 = x1, x0
            if y0 > y1: y0, y1 = y1, y0

        #print x0, y0, x1, y1
        #print x0_, y0_, x1_, y1_
        #bla

    offset_z = 0.05
    z0 = elev(vec2d(x0, y0)) + offset_z
    z1 = elev(vec2d(x1, y0)) + offset_z
    z2 = elev(vec2d(x1, y1)) + offset_z
    z3 = elev(vec2d(x0, y1)) + offset_z

    o = out.next_node_index()
    out.node(-y0, z0, -x0)
    out.node(-y0, z1, -x1)
    out.node(-y1, z2, -x1)
    out.node(-y1, z3, -x0)
    out.face([ (o,0,0),
               (o+1,0,0),
               (o+2,0,0),
               (o+3,0,0)], mat=1)

def write_ring(out, b, ring, v0, texture, tex_y0, tex_y1, inner = False):
    nnodes_ring = len(ring.coords) - 1
    v1 = v0 + nnodes_ring
    #print "v0 %i v1 %i lenX %i" % (v0, v1, len(b.lenX))
    for i in range(v0, v1 - 1):
        if False:
            tex_x1 = texture.x(b.lenX[i] / texture.h_size_meters) # -- simply repeat texture to fit length
        else:
            # FIXME: respect facade texture split_h
            #FIXME: there is a nan in textures.h_splits of tex/facade_modern36x36_12
            a = b.lenX[i] / texture.h_size_meters
            ia = int(a)
            frac = a - ia
            tex_x1 = texture.x(texture.closest_h_match(frac) + ia)
            if texture.v_can_repeat:
                #assert(tex_x1 <= 1.)
                if not (tex_x1 <= 1.):
                    logging.debug('FIXME: v_can_repeat: need to check in analyse')
        if 0:
            tex_x1 = texture.x(1.)
        tex_x0 = texture.x(0)
        j = i + b.first_node
        out.face([ (j,                        texture.x(tex_x0), texture.y(tex_y0)),
                   (j + 1,                    texture.x(tex_x1), texture.y(tex_y0)),
                   (j + 1 + b._nnodes_ground, texture.x(tex_x1), texture.y(tex_y1)),
                   (j     + b._nnodes_ground, texture.x(tex_x0), texture.y(tex_y1)) ],
                   rotate=texture.v_can_repeat)

    # -- closing wall
    tex_x1 = texture.x(b.lenX[v1-1] /  texture.h_size_meters)
    if 0:
        tex_x1 = texture.x(1)

    j0 = v0 + b.first_node
    j1 = v1 + b.first_node

    out.face([ (j1 - 1,             texture.x(tex_x0), texture.y(tex_y0)),
               (j0,                 texture.x(tex_x1), texture.y(tex_y0)),
               (j0 + b._nnodes_ground,     texture.x(tex_x1), texture.y(tex_y1)),
               (j1 - 1 + b._nnodes_ground, texture.x(tex_x0), texture.y(tex_y1))  ],
               rotate=texture.v_can_repeat)
    return v1
    # ---
    # need numvert
    # numsurf


def write(ac_file_name, buildings, elev, tile_elev, transform, offset):
    """now actually write buildings of one LOD for given tile.
       While writing, accumulate some statistics
       (totals stored in global stats object, individually also in building)
       offset accounts for cluster center
       - all LOD in one file. Plus roofs. One Object per LOD
    """
    def local_elev(p):
        return elev(p + offset) - tile_elev

    ac = ac3d.Writer(tools.stats)
    LOD_objects = []
    LOD_objects.append(ac.new_object('LOD_bare', 'tex/atlas_facades.png'))
    LOD_objects.append(ac.new_object('LOD_rough', 'tex/atlas_facades.png'))
    LOD_objects.append(ac.new_object('LOD_detail', 'tex/atlas_facades.png'))

    global nb # FIXME: still need this?

    for b in buildings:
        out = LOD_objects[b.LOD]
        b.X = np.array(b.X_outer + b.X_inner)
    #    Xo = np.array(b.X_outer)
        for i in range(b._nnodes_ground):
            b.X[i,0] -= offset.x # -- cluster coordinates. NB: this changes building coordinates!
            b.X[i,1] -= offset.y


        b.ground_elev = local_elev(vec2d(b.X[0])) # -- interpolate ground elevation at building location
        #b.ground_elev = elev(vec2d(b.X[0]) + offset) - tile_elev # -- interpolate ground elevation at building location
        #write_ground(out, b, local_elev)
        write_and_count_vert(out, b, elev, offset, tile_elev)

        facade_texture = b.facade_texture

        nb += 1
        if nb % 70 == 0: print nb
        else: sys.stdout.write(".")

        b.ac_name = "b%i" % nb

#        if (not no_roof) and (not b.roof_complex): nsurf += 1 # -- because roof will be part of base model

        tex_y0, tex_y1 = check_height(b.height, facade_texture)



        # -- outer and inner walls (if any)
        #print "--1"
        write_ring(out, b, b.polygon.exterior, 0, facade_texture, tex_y0, tex_y1)
        if True:
            v0 = b.nnodes_outer
            for inner in b.polygon.interiors:
                #print "--2"
                v0 = write_ring(out, b, inner, v0, True)

        # -- roof
        if False:  # -- a debug thing
            tools.stats.count(b)
            continue
=======

def write_and_count_vert(out, b, elev, offset, tile_elev):
    """write numvert tag to .ac, update stats"""
#    numvert = 2 * b._nnodes_ground
    #out.write("numvert %i\n" % numvert)

    #b.n_verts += numvert

    #print b.refs[0].lon
    #ground_elev = 200. + (b.refs[0].lon-13.6483695)*5000.
    #print "ground_elev", ground_elev

    #print "LEN", b._nnodes_ground
    #print "X  ", len(X)
    #print "Xo  ", len(b.X_outer), b.nnodes_outer
    #print "Xi  ", len(b.X_inner)
    #bla

    b.first_node = out.next_node_index()

    for x in b.X:
        z = b.ground_elev - 1
        out.node(-x[1], z, -x[0])
    for x in b.X:
        out.node(-x[1], b.ground_elev + b.height, -x[0])
    b.ceiling = b.ground_elev + b.height
# ----

def write_ground(out, b, elev):
    # align smallest rectangle
    d = 0

    # align x/y
    if 1:
        x0 = b.X[:,0].min() - d
        x1 = b.X[:,0].max() + d
        y0 = b.X[:,1].min() - d
        y1 = b.X[:,1].max() + d

    if 0:
        Xo = np.array([[x0,y0],[x1,y1]])
        angle = 1./57.3
        R = np.array([[cos(angle), sin(angle)],
                      [-sin(angle), cos(angle)]])
        Xo_rot = np.dot(Xo, R)
        x0 = Xo_rot[0,0]
        x1 = Xo_rot[1,0]
        y0 = Xo_rot[0,1]
        y1 = Xo_rot[1,1]


    # align along longest side
    if 0:
        #Xo = np.array(b.X_outer)
        Xo = b.X.copy()
        #origin = Xo[0].copy()
        #Xo -= origin

        # rotate such that longest side is parallel with x
        i = b.lenX[:b.nnodes_outer].argmax() # longest side
        i1 = i + 1
        if i1 == b.nnodes_outer: i1 = 0
        angle = math.atan2(Xo[i1,1]-Xo[i,1], Xo[i1,0]-Xo[i,0])

        l = ((Xo[i1,1]-Xo[i,1])**2 + (Xo[i1,0]-Xo[i,0])**2 )**0.5
        print l, b.lenX[i]
        #assert (l == b.lenX[i])
        #angle = 10./57.3
        R = np.array([[cos(angle), sin(angle)],
                      [-sin(angle), cos(angle)]])
        Xo_rot = np.dot(Xo, R)
        x0 = Xo_rot[:,0].min() - d
        x1 = Xo_rot[:,0].max() + d
        y0 = Xo_rot[:,1].min() - d
        y1 = Xo_rot[:,1].max() + d
        # rotate back
        if 1:
            R = np.array([[cos(angle), -sin(angle)],
                          [sin(angle), cos(angle)]])
            Xnew = np.array([[x0, y0], [x1, y1]])
            Xnew_rot = np.dot(Xnew, R)
            x0 = Xnew_rot[0,0]
            x1 = Xnew_rot[1,0]
            y0 = Xnew_rot[0,1]
            y1 = Xnew_rot[1,1]

            if x0 > x1: x0, x1 = x1, x0
            if y0 > y1: y0, y1 = y1, y0

        #print x0, y0, x1, y1
        #print x0_, y0_, x1_, y1_
        #bla

    offset_z = 0.05
    z0 = elev(vec2d(x0, y0)) + offset_z
    z1 = elev(vec2d(x1, y0)) + offset_z
    z2 = elev(vec2d(x1, y1)) + offset_z
    z3 = elev(vec2d(x0, y1)) + offset_z

    o = out.next_node_index()
    out.node(-y0, z0, -x0)
    out.node(-y0, z1, -x1)
    out.node(-y1, z2, -x1)
    out.node(-y1, z3, -x0)
    out.face([ (o,0,0),
               (o+1,0,0),
               (o+2,0,0),
               (o+3,0,0)], mat=1)

def write_ring(out, b, ring, v0, texture, tex_y0, tex_y1, inner = False):
    tex_y0 = texture.y(tex_y0) # -- to atlas coordinates
    tex_y1 = texture.y(tex_y1)

    nnodes_ring = len(ring.coords) - 1
    v1 = v0 + nnodes_ring
    #print "v0 %i v1 %i lenX %i" % (v0, v1, len(b.lenX))
    for i in range(v0, v1 - 1):
        if False:
            tex_x1 = texture.x(b.lenX[i] / texture.h_size_meters) # -- simply repeat texture to fit length
        else:
            # FIXME: respect facade texture split_h
            #FIXME: there is a nan in textures.h_splits of tex/facade_modern36x36_12
            a = b.lenX[i] / texture.h_size_meters
            ia = int(a)
            frac = a - ia
            tex_x1 = texture.x(texture.closest_h_match(frac) + ia)
            if texture.v_can_repeat:
                #assert(tex_x1 <= 1.)
                if not (tex_x1 <= 1.):
                    logging.debug('FIXME: v_can_repeat: need to check in analyse')
        tex_x0 = texture.x(0)
        #print "texx", tex_x0, tex_x1
        j = i + b.first_node
        out.face([ (j,                        tex_x0, tex_y0),
                   (j + 1,                    tex_x1, tex_y0),
                   (j + 1 + b._nnodes_ground, tex_x1, tex_y1),
                   (j     + b._nnodes_ground, tex_x0, tex_y1) ],
                   rotate=texture.v_can_repeat)

    # -- closing wall
    tex_x1 = texture.x(b.lenX[v1-1] /  texture.h_size_meters)

    j0 = v0 + b.first_node
    j1 = v1 + b.first_node

    out.face([ (j1 - 1,             tex_x0, tex_y0),
               (j0,                 tex_x1, tex_y0),
               (j0 + b._nnodes_ground,     tex_x1, tex_y1),
               (j1 - 1 + b._nnodes_ground, tex_x0, tex_y1)  ],
               rotate=texture.v_can_repeat)
    return v1
    # ---
    # need numvert
    # numsurf


def write(ac_file_name, buildings, elev, tile_elev, transform, offset):
    """now actually write buildings of one LOD for given tile.
       While writing, accumulate some statistics
       (totals stored in global stats object, individually also in building)
       offset accounts for cluster center
       - all LOD in one file. Plus roofs. One Object per LOD
    """
    def local_elev(p):
        return elev(p + offset) - tile_elev

    ac = ac3d.Writer(tools.stats)
    LOD_objects = []
    LOD_objects.append(ac.new_object('LOD_bare', 'tex/atlas_facades.png'))
    LOD_objects.append(ac.new_object('LOD_rough', 'tex/atlas_facades.png'))
    LOD_objects.append(ac.new_object('LOD_detail', 'tex/atlas_facades.png'))

    global nb # FIXME: still need this?

    for b in buildings:
        out = LOD_objects[b.LOD]
        b.X = np.array(b.X_outer + b.X_inner)
    #    Xo = np.array(b.X_outer)
        for i in range(b._nnodes_ground):
            b.X[i,0] -= offset.x # -- cluster coordinates. NB: this changes building coordinates!
            b.X[i,1] -= offset.y


        b.ground_elev = local_elev(vec2d(b.X[0])) # -- interpolate ground elevation at building location
        #b.ground_elev = elev(vec2d(b.X[0]) + offset) - tile_elev # -- interpolate ground elevation at building location
        #write_ground(out, b, local_elev)
        write_and_count_vert(out, b, elev, offset, tile_elev)

        nb += 1
        if nb % 70 == 0: print nb
        else: sys.stdout.write(".")

        b.ac_name = "b%i" % nb

#        if (not no_roof) and (not b.roof_complex): nsurf += 1 # -- because roof will be part of base model

        tex_y0, tex_y1 = check_height(b.height, b.facade_texture)

>>>>>>> 6ac2a327

        if not parameters.EXPERIMENTAL_INNER and len(b.polygon.interiors) > 1:
            raise NotImplementedError("Can't yet handle relations with more than one inner way")

<<<<<<< HEAD
        if not b.roof_complex:
        #if True:
            roofs.flat(out, b, b.X)
            tools.stats.count(b)
            continue

=======
        # -- outer and inner walls (if any)
        #print "--1"
        write_ring(out, b, b.polygon.exterior, 0, b.facade_texture, tex_y0, tex_y1)
        if True:
            v0 = b.nnodes_outer
            for inner in b.polygon.interiors:
                #print "--2"
                v0 = write_ring(out, b, inner, v0, b.facade_texture, tex_y0, tex_y1, True)
#def write_ring(out, b, ring, v0, texture, tex_y0, tex_y1, inner = False):

        # -- roof
        if False:  # -- a debug thing
            tools.stats.count(b)
            continue

        if not parameters.EXPERIMENTAL_INNER and len(b.polygon.interiors) > 1:
            raise NotImplementedError("Can't yet handle relations with more than one inner way")

        if not b.roof_complex:
        #if True:
            roofs.flat(out, b, b.X)
            tools.stats.count(b)
            continue

>>>>>>> 6ac2a327
        # -- roof
        #    We can have complex and non-complex roofs:
        #       - non-complex will be included in base object
        #         - relations with 1 inner -> special flat roof
        #         - all other -> flat roof
        #       - complex will be separate object, go into LOD roof
        #         - 4 nodes pitched: gable, hipped, half-hipped?, gambrel, mansard, ...
        #         - 5+ nodes: skeleton
        #         - 5+ mansard
        #         - all will have additional flat roof for base model LOD
        else:  # -- roof is a separate object, in LOD roof
            #out.close_object()
            #FIXME: put roofs again into seperate LOD
            # -- pitched roof for > 4 ground nodes

            if b._nnodes_ground > 4 and parameters.EXPERIMENTAL_USE_SKEL:
                s = myskeleton.myskel(out, b, offset_xy = offset,
                                      offset_z = b.ground_elev + b.height,
                                      max_height = b.height * parameters.SKEL_MAX_HEIGHT_RATIO)
                if s:
<<<<<<< HEAD
                    b.roof_type = 'flat'
=======
>>>>>>> 6ac2a327
                    tools.stats.have_complex_roof += 1
                else: # -- fall back to flat roof
                    roofs.flat(out, b, b.X)
                    # FIXME: move to analyse. If we fall back, don't require separate LOD
            # -- pitched roof for exactly 4 ground nodes
            else:
<<<<<<< HEAD
                if b.roof_type == 'gabled':
                    roofs.separate_gable(out, b, b.X)
                else: # b.roof_type == 'hipped':
                    roofs.separate_hipped(out, b, b.X)


            # -- LOD flat model
            if False:
                roof_ac_name_flat = "b%i-flat" % nb
                LOD_lists[4].append(roof_ac_name_flat)
                out_surf.write(roofs.flat(b, X, roof_ac_name_flat))
                out_surf.write("kids 0\n")
        tools.stats.count(b)

    f = open(ac_file_name, "w")
    f.write(str(ac))
    f.close()
    # plot on-screen using matplotlib
    if 0:
        ac.plot()
        plt.show()

#
# Maps the Type of the building
#
def mapType(tags):
    if 'building' in tags and not tags['building'] == 'yes':
        return tags['building']
    return 'unknown'

=======
                roofs.separate_gable(out, b, b.X)
            #out_surf.write("kids 0\n")

            # -- LOD flat model
            if False:
                roof_ac_name_flat = "b%i-flat" % nb
                LOD_lists[4].append(roof_ac_name_flat)
                out_surf.write(roofs.flat(b, X, roof_ac_name_flat))
                out_surf.write("kids 0\n")

        tools.stats.count(b)

    f = open(ac_file_name, "w")
    f.write(str(ac))
    f.close()
    # plot on-screen using matplotlib
    if 0:
        ac.plot()
        plt.show()

>>>>>>> 6ac2a327


if __name__ == "__main__":
    test_ac_load()<|MERGE_RESOLUTION|>--- conflicted
+++ resolved
@@ -246,7 +246,7 @@
         logging.warning("Building height has wrong type. Value is: %s", b.height)
         b.height = 0
     # -- try OSM height and levels first
-    if b.height > 0: return
+    if b.height > 0 and b.levels > 0: return
 
     level_height = random_level_height()
     if b.height > 0:
@@ -445,260 +445,29 @@
 
         # -- determine facade and roof textures
         logging.debug("___find facade")
-<<<<<<< HEAD
-        b.facade_texture = facades.find_matching(facade_requires, b.height)
-=======
         b.facade_texture = facades.find_matching(facade_requires, b.height, b.longest_edge_len)
->>>>>>> 6ac2a327
         logging.debug("__done" + str(b.facade_texture))
         if not b.facade_texture:
             tools.stats.skipped_texture += 1
             logging.info("Skipping building (no matching texture)")
             continue
-<<<<<<< HEAD
-=======
         assert(b.longest_edge_len <= b.facade_texture.width_max)
         #print "long", b.longest_edge_len, b.facade_texture.width_max, str(b.facade_texture)
->>>>>>> 6ac2a327
 
         roof_requires = copy.copy(b.facade_texture.requires)
         if b.roof_complex:
             roof_requires.append('compat:roof-pitched')
         else:
             roof_requires.append('compat:roof-flat')
-<<<<<<< HEAD
-
-        b.roof_texture = roofs.find_matching(roof_requires)
-=======
->>>>>>> 6ac2a327
 
         b.roof_texture = roofs.find_matching(roof_requires)
 
         # -- finally: append building to new list
         new_buildings.append(b)
 
-#        print "COMPLEX??", b.roof_complex
-
     return new_buildings
 
 
-<<<<<<< HEAD
-
-def write_and_count_vert(out, b, elev, offset, tile_elev):
-    """write numvert tag to .ac, update stats"""
-#    numvert = 2 * b._nnodes_ground
-    #out.write("numvert %i\n" % numvert)
-
-    #b.n_verts += numvert
-
-    #print b.refs[0].lon
-    #ground_elev = 200. + (b.refs[0].lon-13.6483695)*5000.
-    #print "ground_elev", ground_elev
-
-    #print "LEN", b._nnodes_ground
-    #print "X  ", len(X)
-    #print "Xo  ", len(b.X_outer), b.nnodes_outer
-    #print "Xi  ", len(b.X_inner)
-    #bla
-
-    b.first_node = out.next_node_index()
-
-    for x in b.X:
-        z = b.ground_elev - 1
-        out.node(-x[1], z, -x[0])
-    for x in b.X:
-        out.node(-x[1], b.ground_elev + b.height, -x[0])
-    b.ceiling = b.ground_elev + b.height
-# ----
-
-def write_ground(out, b, elev):
-    # align smallest rectangle
-    d = 0
-
-    # align x/y
-    if 1:
-        x0 = b.X[:,0].min() - d
-        x1 = b.X[:,0].max() + d
-        y0 = b.X[:,1].min() - d
-        y1 = b.X[:,1].max() + d
-
-    if 0:
-        Xo = np.array([[x0,y0],[x1,y1]])
-        angle = 1./57.3
-        R = np.array([[cos(angle), sin(angle)],
-                      [-sin(angle), cos(angle)]])
-        Xo_rot = np.dot(Xo, R)
-        x0 = Xo_rot[0,0]
-        x1 = Xo_rot[1,0]
-        y0 = Xo_rot[0,1]
-        y1 = Xo_rot[1,1]
-
-
-    # align along longest side
-    if 0:
-        #Xo = np.array(b.X_outer)
-        Xo = b.X.copy()
-        #origin = Xo[0].copy()
-        #Xo -= origin
-
-        # rotate such that longest side is parallel with x
-        i = b.lenX[:b.nnodes_outer].argmax() # longest side
-        i1 = i + 1
-        if i1 == b.nnodes_outer: i1 = 0
-        angle = math.atan2(Xo[i1,1]-Xo[i,1], Xo[i1,0]-Xo[i,0])
-
-        l = ((Xo[i1,1]-Xo[i,1])**2 + (Xo[i1,0]-Xo[i,0])**2 )**0.5
-        print l, b.lenX[i]
-        #assert (l == b.lenX[i])
-        #angle = 10./57.3
-        R = np.array([[cos(angle), sin(angle)],
-                      [-sin(angle), cos(angle)]])
-        Xo_rot = np.dot(Xo, R)
-        x0 = Xo_rot[:,0].min() - d
-        x1 = Xo_rot[:,0].max() + d
-        y0 = Xo_rot[:,1].min() - d
-        y1 = Xo_rot[:,1].max() + d
-        # rotate back
-        if 1:
-            R = np.array([[cos(angle), -sin(angle)],
-                          [sin(angle), cos(angle)]])
-            Xnew = np.array([[x0, y0], [x1, y1]])
-            Xnew_rot = np.dot(Xnew, R)
-            x0 = Xnew_rot[0,0]
-            x1 = Xnew_rot[1,0]
-            y0 = Xnew_rot[0,1]
-            y1 = Xnew_rot[1,1]
-
-            if x0 > x1: x0, x1 = x1, x0
-            if y0 > y1: y0, y1 = y1, y0
-
-        #print x0, y0, x1, y1
-        #print x0_, y0_, x1_, y1_
-        #bla
-
-    offset_z = 0.05
-    z0 = elev(vec2d(x0, y0)) + offset_z
-    z1 = elev(vec2d(x1, y0)) + offset_z
-    z2 = elev(vec2d(x1, y1)) + offset_z
-    z3 = elev(vec2d(x0, y1)) + offset_z
-
-    o = out.next_node_index()
-    out.node(-y0, z0, -x0)
-    out.node(-y0, z1, -x1)
-    out.node(-y1, z2, -x1)
-    out.node(-y1, z3, -x0)
-    out.face([ (o,0,0),
-               (o+1,0,0),
-               (o+2,0,0),
-               (o+3,0,0)], mat=1)
-
-def write_ring(out, b, ring, v0, texture, tex_y0, tex_y1, inner = False):
-    nnodes_ring = len(ring.coords) - 1
-    v1 = v0 + nnodes_ring
-    #print "v0 %i v1 %i lenX %i" % (v0, v1, len(b.lenX))
-    for i in range(v0, v1 - 1):
-        if False:
-            tex_x1 = texture.x(b.lenX[i] / texture.h_size_meters) # -- simply repeat texture to fit length
-        else:
-            # FIXME: respect facade texture split_h
-            #FIXME: there is a nan in textures.h_splits of tex/facade_modern36x36_12
-            a = b.lenX[i] / texture.h_size_meters
-            ia = int(a)
-            frac = a - ia
-            tex_x1 = texture.x(texture.closest_h_match(frac) + ia)
-            if texture.v_can_repeat:
-                #assert(tex_x1 <= 1.)
-                if not (tex_x1 <= 1.):
-                    logging.debug('FIXME: v_can_repeat: need to check in analyse')
-        if 0:
-            tex_x1 = texture.x(1.)
-        tex_x0 = texture.x(0)
-        j = i + b.first_node
-        out.face([ (j,                        texture.x(tex_x0), texture.y(tex_y0)),
-                   (j + 1,                    texture.x(tex_x1), texture.y(tex_y0)),
-                   (j + 1 + b._nnodes_ground, texture.x(tex_x1), texture.y(tex_y1)),
-                   (j     + b._nnodes_ground, texture.x(tex_x0), texture.y(tex_y1)) ],
-                   rotate=texture.v_can_repeat)
-
-    # -- closing wall
-    tex_x1 = texture.x(b.lenX[v1-1] /  texture.h_size_meters)
-    if 0:
-        tex_x1 = texture.x(1)
-
-    j0 = v0 + b.first_node
-    j1 = v1 + b.first_node
-
-    out.face([ (j1 - 1,             texture.x(tex_x0), texture.y(tex_y0)),
-               (j0,                 texture.x(tex_x1), texture.y(tex_y0)),
-               (j0 + b._nnodes_ground,     texture.x(tex_x1), texture.y(tex_y1)),
-               (j1 - 1 + b._nnodes_ground, texture.x(tex_x0), texture.y(tex_y1))  ],
-               rotate=texture.v_can_repeat)
-    return v1
-    # ---
-    # need numvert
-    # numsurf
-
-
-def write(ac_file_name, buildings, elev, tile_elev, transform, offset):
-    """now actually write buildings of one LOD for given tile.
-       While writing, accumulate some statistics
-       (totals stored in global stats object, individually also in building)
-       offset accounts for cluster center
-       - all LOD in one file. Plus roofs. One Object per LOD
-    """
-    def local_elev(p):
-        return elev(p + offset) - tile_elev
-
-    ac = ac3d.Writer(tools.stats)
-    LOD_objects = []
-    LOD_objects.append(ac.new_object('LOD_bare', 'tex/atlas_facades.png'))
-    LOD_objects.append(ac.new_object('LOD_rough', 'tex/atlas_facades.png'))
-    LOD_objects.append(ac.new_object('LOD_detail', 'tex/atlas_facades.png'))
-
-    global nb # FIXME: still need this?
-
-    for b in buildings:
-        out = LOD_objects[b.LOD]
-        b.X = np.array(b.X_outer + b.X_inner)
-    #    Xo = np.array(b.X_outer)
-        for i in range(b._nnodes_ground):
-            b.X[i,0] -= offset.x # -- cluster coordinates. NB: this changes building coordinates!
-            b.X[i,1] -= offset.y
-
-
-        b.ground_elev = local_elev(vec2d(b.X[0])) # -- interpolate ground elevation at building location
-        #b.ground_elev = elev(vec2d(b.X[0]) + offset) - tile_elev # -- interpolate ground elevation at building location
-        #write_ground(out, b, local_elev)
-        write_and_count_vert(out, b, elev, offset, tile_elev)
-
-        facade_texture = b.facade_texture
-
-        nb += 1
-        if nb % 70 == 0: print nb
-        else: sys.stdout.write(".")
-
-        b.ac_name = "b%i" % nb
-
-#        if (not no_roof) and (not b.roof_complex): nsurf += 1 # -- because roof will be part of base model
-
-        tex_y0, tex_y1 = check_height(b.height, facade_texture)
-
-
-
-        # -- outer and inner walls (if any)
-        #print "--1"
-        write_ring(out, b, b.polygon.exterior, 0, facade_texture, tex_y0, tex_y1)
-        if True:
-            v0 = b.nnodes_outer
-            for inner in b.polygon.interiors:
-                #print "--2"
-                v0 = write_ring(out, b, inner, v0, True)
-
-        # -- roof
-        if False:  # -- a debug thing
-            tools.stats.count(b)
-            continue
-=======
 
 def write_and_count_vert(out, b, elev, offset, tile_elev):
     """write numvert tag to .ac, update stats"""
@@ -897,19 +666,8 @@
 
         tex_y0, tex_y1 = check_height(b.height, b.facade_texture)
 
->>>>>>> 6ac2a327
-
-        if not parameters.EXPERIMENTAL_INNER and len(b.polygon.interiors) > 1:
-            raise NotImplementedError("Can't yet handle relations with more than one inner way")
-
-<<<<<<< HEAD
-        if not b.roof_complex:
-        #if True:
-            roofs.flat(out, b, b.X)
-            tools.stats.count(b)
-            continue
-
-=======
+
+
         # -- outer and inner walls (if any)
         #print "--1"
         write_ring(out, b, b.polygon.exterior, 0, b.facade_texture, tex_y0, tex_y1)
@@ -934,7 +692,6 @@
             tools.stats.count(b)
             continue
 
->>>>>>> 6ac2a327
         # -- roof
         #    We can have complex and non-complex roofs:
         #       - non-complex will be included in base object
@@ -955,22 +712,14 @@
                                       offset_z = b.ground_elev + b.height,
                                       max_height = b.height * parameters.SKEL_MAX_HEIGHT_RATIO)
                 if s:
-<<<<<<< HEAD
-                    b.roof_type = 'flat'
-=======
->>>>>>> 6ac2a327
                     tools.stats.have_complex_roof += 1
                 else: # -- fall back to flat roof
                     roofs.flat(out, b, b.X)
                     # FIXME: move to analyse. If we fall back, don't require separate LOD
             # -- pitched roof for exactly 4 ground nodes
             else:
-<<<<<<< HEAD
-                if b.roof_type == 'gabled':
-                    roofs.separate_gable(out, b, b.X)
-                else: # b.roof_type == 'hipped':
-                    roofs.separate_hipped(out, b, b.X)
-
+                roofs.separate_gable(out, b, b.X)
+            #out_surf.write("kids 0\n")
 
             # -- LOD flat model
             if False:
@@ -978,6 +727,7 @@
                 LOD_lists[4].append(roof_ac_name_flat)
                 out_surf.write(roofs.flat(b, X, roof_ac_name_flat))
                 out_surf.write("kids 0\n")
+
         tools.stats.count(b)
 
     f = open(ac_file_name, "w")
@@ -988,7 +738,7 @@
         ac.plot()
         plt.show()
 
-#
+
 # Maps the Type of the building
 #
 def mapType(tags):
@@ -996,28 +746,6 @@
         return tags['building']
     return 'unknown'
 
-=======
-                roofs.separate_gable(out, b, b.X)
-            #out_surf.write("kids 0\n")
-
-            # -- LOD flat model
-            if False:
-                roof_ac_name_flat = "b%i-flat" % nb
-                LOD_lists[4].append(roof_ac_name_flat)
-                out_surf.write(roofs.flat(b, X, roof_ac_name_flat))
-                out_surf.write("kids 0\n")
-
-        tools.stats.count(b)
-
-    f = open(ac_file_name, "w")
-    f.write(str(ac))
-    f.close()
-    # plot on-screen using matplotlib
-    if 0:
-        ac.plot()
-        plt.show()
-
->>>>>>> 6ac2a327
 
 
 if __name__ == "__main__":
