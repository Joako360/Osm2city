# -*- coding: utf-8 -*-
"""
Created on Thu Feb 28 23:18:08 2013

@author: tom
"""

import logging

import random
import numpy as np
import copy
#from pdb import pm
import math
import string

from vec2d import vec2d
from textures import find_matching_texture
#nobjects = 0
nb = 0
out = ""

import shapely.geometry as shg
#from shapely.geometry import Polygon
#from shapely.geometry.polygon import LinearRing
import sys
import textwrap
#import plot
from math import sin, cos, radians
import tools
import parameters
import myskeleton
import roofs
import ac3d
import matplotlib.pyplot as plt


class random_number(object):
    def __init__(self, randtype, min, max):
        self.min = min
        self.max = max
        if randtype == float:
            self.callback = random.uniform
        elif randtype == int:
            self.callback = random.randint
        elif randtype == 'gauss':
            self.callback = random.gauss
        else:
            raise TypeError("randtype must be 'float' or 'int'")
    def __call__(self):
        return self.callback(self.min, self.max)

def random_level_height(place="city"):
    """ Calculates the height for each level of a building based on place and random factor"""
    #FIXME: other places (e.g. village)
    return random.triangular(parameters.BUILDING_CITY_LEVEL_HEIGHT_LOW
                          , parameters.BUILDING_CITY_LEVEL_HEIGHT_HEIGH
                          , parameters.BUILDING_CITY_LEVEL_HEIGHT_MODE)

def random_levels(place="city"):
    """ Calculates the number of building levels based on place and random factor"""
    #FIXME: other places
    return int(round(random.triangular(parameters.BUILDING_CITY_LEVELS_LOW
                          , parameters.BUILDING_CITY_LEVELS_HEIGH
                          , parameters.BUILDING_CITY_LEVELS_MODE)))

def check_height(building_height, t):
    """check if a texture t fits the building height (h)
       v-repeatable textures are repeated to fit h
       For non-repeatable textures,
       - check if h is within the texture's limits (minheight, maxheight)
       -
    """
    if t.v_can_repeat:
        # -- v-repeatable textures are rotated 90 deg in atlas.
        #    Face will be rotated later on, so his here will actually be u
        tex_y1 = 1.
        tex_y0 = 1 - building_height / t.v_size_meters
        return tex_y0, tex_y1
        # FIXME: respect v_splits
    else:
        # x min_height < height < max_height
        # x find closest match
        # - evaluate error
        # - error acceptable?
        if building_height >= t.v_splits_meters[0] and building_height <= t.v_size_meters:
#            print "--->"
            if 0 and t.v_split_from_bottom:
                logging.debug("from bottom")
                for i in range(len(t.v_splits_meters)):
                    if t.v_splits_meters[i] >= building_height:
#                        print "bot trying %g >= %g ?" % (t.v_splits_meters[i],  building_height)
                        tex_y0 = 0
                        tex_y1 = t.v_splits[i]
                        #print "# height %g storey %i" % (building_height, i)
                        return tex_y0, tex_y1
            else:
#                print "got", t.v_splits_meters
                for i in range(len(t.v_splits_meters)-2, -1, -1):
#                    print "%i top trying %g >= %g ?" % (i, t.v_splits_meters[-1] - t.v_splits_meters[i],  building_height)
                    if t.v_splits_meters[-1] - t.v_splits_meters[i] >= building_height:
                        # FIXME: probably a bug. Should use distance to height?
                        tex_y0 = t.v_splits[i]
                        tex_y1 = 1
                        #logging.debug("from top %s y0=%4.2f y1=%4.2f" % (t.filename, tex_y0, tex_y1))

                        return tex_y0, tex_y1
            raise ValueError("SHOULD NOT HAPPEN! found no tex_y0, tex_y1 (building_height %g splits %s %g)" % (building_height, str(t.v_splits_meters), t.v_size_meters))
        else:
            raise ValueError("SHOULD NOT HAPPEN! building_height %g outside %g %g" % (building_height, t.v_splits_meters[0], t.v_size_meters))
            return 0, 0



def reset_nb():
    global nb
    nb = 0

def get_nodes_from_acs(objs, own_prefix):
    """load all .ac and .xml, extract nodes, skipping own .ac starting with own_prefix"""
    # FIXME: use real ac3d reader: https://github.com/majic79/Blender-AC3D/blob/master/io_scene_ac3d/import_ac3d.py
    # FIXME: don't skip .xml
    # skip own .ac city-*.xml

    all_nodes = np.array([[0,0]])

    for b in objs:
        fname = b.name
        #print "in objs <%s>" % b.name
        if fname.endswith(".xml"):
            if fname.startswith(own_prefix): continue
            fname = fname.replace(".xml", ".ac")
        #print "now <%s> %s" % (fname, b.stg_typ)

        # FIXME: also read OBJECT_SHARED.
        if fname.endswith(".ac") and b.stg_typ == "OBJECT_STATIC":
            print "READ_AC", b.name
            try:
                ac = open(fname, 'r')
            except:
                print "can't open", fname
                continue
            angle = radians(b.stg_hdg)
            R = np.array([[cos(angle), -sin(angle)],
                          [sin(angle),  cos(angle)]])

            ac_nodes = np.array([[0,0]])
            lines = ac.readlines()
            i = 0
            while (i < len(lines)):
                if lines[i].startswith('numvert'):
                    line = lines[i]
                    numvert = int(line.split()[1])
                    #print "numvert", numvert
                    for j in range(numvert):
                        i += 1
                        splitted = lines[i].split()
                        node = np.array([-float(splitted[2]),
                                         -float(splitted[0])])

                        node = np.dot(R, node).reshape(1,2)
                        ac_nodes = np.append(ac_nodes, node, 0)
                        #stg_hdg

                i += 1
            ac.close()

#            ac_nodes = R.dot(ac_nodes)
            ac_nodes += b.anchor.list()
            all_nodes = np.append(all_nodes, ac_nodes, 0)
            #print "------"

    return all_nodes

def test_ac_load():
    import stg_io
    # FIXME: this is probably broken
    #static_objects = stg_io.read("e010n50/e013n51", ["3171138.stg", "3171139.stg"], parameters.PREFIX, parameters.PATH_TO_SCENERY)
    #s = get_nodes_from_acs(static_objects.objs, "e013n51/")
    #np.savetxt("nodes.dat", s)
#    out = open("nodes.dat", "w")
#    for n in s:
#            out.write("\n")
#        else: out.write("%g %g\n" % (n[0], n[1]))

#    out.close()
    #print s

def is_static_object_nearby(b, X, static_tree):
    """check for static/shared objects close to given building"""
    # FIXME: which radius? Or use centroid point? make radius a parameter
    radius = parameters.OVERLAP_RADIUS # alternative: radius = max(lenX)

    # -- query_ball_point may return funny lists [[], [], .. ]
    #    filter these
    nearby = static_tree.query_ball_point(X, radius)
    nearby = [x for x in nearby if x]

    if len(nearby):
        for i in range(b.nnodes_outer):
            tools.stats.debug2.write("%g %g\n" % (X[i,0], X[i,1]))
#            print "nearby:", nearby
#            for n in nearby:
#                print "-->", s[n]
        try:
            print "Static objects nearby. Skipping ", b.name, len(nearby)
        except:
            print "FIXME: Encoding problem", b.name.encode('ascii', 'ignore')
        #for n in nearby:
        #    print static_objects.objs[n].name,
        #print
        return True
    return False


def is_large_enough(b, buildings):
    """Checks whether a given building's area is too small for inclusion.
    Never drop tall buildings.
    FIXME: Exclusion might be skipped if the building touches another building (i.e. an annex)
    Returns true if the building should be included (i.e. area is big enough etc.)
    """
    if b.levels >= parameters.BUILDING_NEVER_SKIP_LEVELS: return True
    if b.area < parameters.BUILDING_MIN_AREA or \
       (b.area < parameters.BUILDING_REDUCE_THRESHOLD and random.uniform(0,1) < parameters.BUILDING_REDUCE_RATE):
        #if parameters.BUILDING_REDUCE_CHECK_TOUCH:
            #for k in buildings:
                #if k.touches(b): # using Shapely, but buildings have no polygon currently
                    #return True
        return False
    return True

def compute_height_and_levels(b):
    """Determines total height (and number of levels) of a building based on
       OSM values and other logic"""
    if 0:
        b.levels = 13
        b.height = b.levels * 3.
        return

    try:
        if isinstance(b.height, (int, long)):
            b.height = float(b.height)
        assert(isinstance(b.height, float))
    except AssertionError:
        logging.warning("Building height has wrong type. Value is: %s", b.height)
        b.height = 0
    # -- try OSM height and levels first
    if b.height > 0: return

    level_height = random_level_height()
    if b.height > 0:
        b.levels = int(b.height/level_height)
        return
    elif b.levels > 0:
        pass
    else:
        # -- neither height nor levels given: use random levels
        b.levels = random_levels()

        if b.area < parameters.BUILDING_MIN_AREA:
            b.levels = min(b.levels, 2)
    b.height = float(b.levels) * level_height

def make_lightmap_dict(buildings):
    """make a dictionary: map texture to objects"""
    lightmap_dict = {}
    for b in buildings:
        key = b.facade_texture
        if not lightmap_dict.has_key(key):
            lightmap_dict[key] = []
        lightmap_dict[key].append(b)
    return lightmap_dict

def decide_LOD(buildings):
    """Decide on the building's LOD based on area, number of levels, and some randomness."""
    for b in buildings:
        r = random.uniform(0,1)
        if r < parameters.LOD_PERCENTAGE_DETAIL: lod = 2  # -- detail
        else: lod = 1                                     #    rough

        if b.levels > parameters.LOD_ALWAYS_ROUGH_ABOVE_LEVELS:  lod = 1  #    tall buildings        -> rough
        if b.levels > parameters.LOD_ALWAYS_BARE_ABOVE_LEVELS:   lod = 0  # -- really tall buildings -> bare
        if b.levels < parameters.LOD_ALWAYS_DETAIL_BELOW_LEVELS: lod = 2  #    small buildings       -> detail

        if b.area < parameters.LOD_ALWAYS_DETAIL_BELOW_AREA:     lod = 2
        if b.area > parameters.LOD_ALWAYS_ROUGH_ABOVE_AREA:      lod = 1
        # mat = lod
        b.LOD = lod
        tools.stats.count_LOD(lod)


def analyse(buildings, static_objects, transform, elev, facades, roofs):
    """analyse all buildings
    - calculate area
    - location clash with stg static models? drop building
    - analyze surrounding: similar shaped buildings nearby? will get same texture
    - set building type, roof type etc

    On entry, we're in global coordinates. Change to local coordinates.
    """
    # -- build KDtree for static models
    from scipy.spatial import KDTree

    #s = get_nodes_from_acs(static_objects.objs, "e013n51/")
    if static_objects:
        s = get_nodes_from_acs(static_objects, parameters.PREFIX + "city")

        np.savetxt("nodes.dat", s)
        static_tree = KDTree(s, leafsize=10) # -- switch to brute force at 10

    new_buildings = []
    for b in buildings:
        # am anfang geometrieanalyse
        # - ort: urban, residential, rural
        # - region: europe, asia...
        # - levels: 1-2, 3-5, hi-rise
        # - roof-shape: flat, gable
        # - age: old, modern

        # - facade raussuchen
        #   requires: compat:flat-roof

        #if len(b.inner_rings_list) < 1: continue

        #mat = random.randint(1,4)
        b.mat = 0
        b.roof_mat = 0

        # -- get geometry right
        #    - simplify
        #    - compute edge lengths

        try:
            tools.stats.nodes_simplified += b.simplify(parameters.BUILDING_SIMPLIFY_TOLERANCE)
            b.roll_inner_nodes()
        except Exception, reason:
            print "simplify or roll_inner_nodes failed (OSM ID %i, %s)" % (b.osm_id, reason)
            continue

        # -- array of local outer coordinates
        Xo = np.array(b.X_outer)

        # -- write nodes to separate debug file
        for i in range(b.nnodes_outer):
            tools.stats.debug1.write("%g %g\n" % (Xo[i,0], Xo[i,1]))

        tools.stats.nodes_ground += b._nnodes_ground

        # -- compute edge length
        b.lenX = np.zeros((b._nnodes_ground))
        for i in range(b.nnodes_outer-1):
            b.lenX[i] = ((Xo[i+1,0]-Xo[i,0])**2 + (Xo[i+1,1]-Xo[i,1])**2)**0.5
        n = b.nnodes_outer
        b.lenX[n-1] = ((Xo[0,0]-Xo[n-1,0])**2 + (Xo[0,1]-Xo[n-1,1])**2)**0.5

        if b.inner_rings_list:
            i0 = b.nnodes_outer
            for interior in b.polygon.interiors:
                Xi = np.array(interior.coords)[:-1]
                n = len(Xi)
                for i in range(n-1):
                    b.lenX[i0 + i] = ((Xi[i+1,0]-Xi[i,0])**2 + (Xi[i+1,1]-Xi[i,1])**2)**0.5
                b.lenX[i0 + n - 1] = ((Xi[0,0]-Xi[n-1,0])**2 + (Xi[0,1]-Xi[n-1,1])**2)**0.5
                i0 += n

        # -- re-number nodes such that longest edge is first -- only on simple buildings
        if b.nnodes_outer == 4 and not b.X_inner:
            if b.lenX[0] < b.lenX[1]:
                Xo = np.roll(Xo, 1, axis=0)
                b.lenX = np.roll(b.lenX, 1)
                b.set_polygon(Xo, b.inner_rings_list)

        b.lenX = b.lenX   # FIXME: compute on the fly, or on set_polygon()?
                        #        Or is there a shapely equivalent?

        # -- skip buildings outside elevation raster
        if elev(vec2d(Xo[0])) == -9999:
            print "-9999"
            tools.stats.skipped_no_elev += 1
            continue

        # -- check for nearby static objects
        if static_objects and is_static_object_nearby(b, Xo, static_tree):
            tools.stats.skipped_nearby += 1
            continue

        # -- work on height and levels

        # -- LOWI year 2525: generate a 'futuristic' city of skyscrapers
        if False:
            if b.area >= 1500:
                b.levels = int(random.gauss(35, 10)) # random_number(int, 10, 60)
                b.height = float(b.levels) * random_level_height()
            if b.area < 1500:
            #if b.area < 200. or (b.area < 500. and random.uniform(0,1) < 0.5):
                tools.stats.skipped_small += 1
                continue

        compute_height_and_levels(b)

        # -- check area
        if not is_large_enough(b, buildings):
            tools.stats.skipped_small += 1
            continue

        if b.height < parameters.BUILDING_MIN_HEIGHT:
            print "Skipping small building with height < building_min_height parameter"
            tools.stats.skipped_small += 1
            continue

        # -- Work on roof
        #    roof is controlled by two flags:
        #    bool b.roof_complex: flat or pitched?
        #    bool b.roof_separate_LOD
        #      useful for
        #      - pitched roof
        #      - roof with add-ons: AC (TODO)
        #    replace by roof_type? flat  --> no separate model
        #                          gable --> separate model
        #                          ACs         -"-
        b.roof_complex = False
        if parameters.BUILDING_COMPLEX_ROOFS:
            # -- pitched, separate roof if we have 4 ground nodes and area below 1000m2
            if not b.polygon.interiors and b.area < parameters.BUILDING_COMPLEX_ROOFS_MAX_AREA:
                if b._nnodes_ground == 4:
                   b.roof_complex = True
                if (parameters.EXPERIMENTAL_USE_SKEL and \
                   b._nnodes_ground in range(4, parameters.SKEL_MAX_NODES)):
                   b.roof_complex = True

            # -- no pitched roof on tall buildings
            if b.levels > parameters.BUILDING_COMPLEX_ROOFS_MAX_LEVELS:
                b.roof_complex = False
                # FIXME: roof_ACs = True

        facade_requires = []
        if b.roof_complex:
            facade_requires.append('age:old')
            facade_requires.append('compat:roof-pitched')
        else:
            facade_requires.append('compat:roof-flat')


        # -- determine facade and roof textures
        logging.debug("___find facade")
        b.facade_texture = facades.find_matching(facade_requires, b.height)
        logging.debug("__done" + str(b.facade_texture))
        if not b.facade_texture:
            tools.stats.skipped_texture += 1
            print "Skipping building (no matching texture)"
            continue

        roof_requires = copy.copy(b.facade_texture.requires)
        if b.roof_complex:
            roof_requires.append('compat:roof-pitched')
        else:
            roof_requires.append('compat:roof-flat')

        b.roof_texture = roofs.find_matching(roof_requires)

#        if b.nnodes_outer != 4:
#            print "!=4",
#            continue

        # -- finally: append building to new list
        new_buildings.append(b)

#        print "COMPLEX??", b.roof_complex

    return new_buildings



def write_and_count_vert(out, b, elev, offset, tile_elev):
    """write numvert tag to .ac, update stats"""
#    numvert = 2 * b._nnodes_ground
    #out.write("numvert %i\n" % numvert)

    #b.n_verts += numvert

    #print b.refs[0].lon
    #ground_elev = 200. + (b.refs[0].lon-13.6483695)*5000.
    #print "ground_elev", ground_elev

    #print "LEN", b._nnodes_ground
    #print "X  ", len(X)
    #print "Xo  ", len(b.X_outer), b.nnodes_outer
    #print "Xi  ", len(b.X_inner)
    #bla

    b.first_node = out.next_node_index()

    for x in b.X:
        z = b.ground_elev - 1
        out.node(-x[1], z, -x[0])
    for x in b.X:
        out.node(-x[1], b.ground_elev + b.height, -x[0])
    b.ceiling = b.ground_elev + b.height
# ----

def write_ground(out, b, elev):
    # align smallest rectangle
    d = 0

    # align x/y
    if 1:
        x0 = b.X[:,0].min() - d
        x1 = b.X[:,0].max() + d
        y0 = b.X[:,1].min() - d
        y1 = b.X[:,1].max() + d

    if 0:
        Xo = np.array([[x0,y0],[x1,y1]])
        angle = 1./57.3
        R = np.array([[cos(angle), sin(angle)],
                      [-sin(angle), cos(angle)]])
        Xo_rot = np.dot(Xo, R)
        x0 = Xo_rot[0,0]
        x1 = Xo_rot[1,0]
        y0 = Xo_rot[0,1]
        y1 = Xo_rot[1,1]


    # align along longest side
    if 0:
        #Xo = np.array(b.X_outer)
        Xo = b.X.copy()
        #origin = Xo[0].copy()
        #Xo -= origin

        # rotate such that longest side is parallel with x
        i = b.lenX[:b.nnodes_outer].argmax() # longest side
        i1 = i + 1
        if i1 == b.nnodes_outer: i1 = 0
        angle = math.atan2(Xo[i1,1]-Xo[i,1], Xo[i1,0]-Xo[i,0])

        l = ((Xo[i1,1]-Xo[i,1])**2 + (Xo[i1,0]-Xo[i,0])**2 )**0.5
        print l, b.lenX[i]
        #assert (l == b.lenX[i])
        #angle = 10./57.3
        R = np.array([[cos(angle), sin(angle)],
                      [-sin(angle), cos(angle)]])
        Xo_rot = np.dot(Xo, R)
        x0 = Xo_rot[:,0].min() - d
        x1 = Xo_rot[:,0].max() + d
        y0 = Xo_rot[:,1].min() - d
        y1 = Xo_rot[:,1].max() + d
        # rotate back
        if 1:
            R = np.array([[cos(angle), -sin(angle)],
                          [sin(angle), cos(angle)]])
            Xnew = np.array([[x0, y0], [x1, y1]])
            Xnew_rot = np.dot(Xnew, R)
            x0 = Xnew_rot[0,0]
            x1 = Xnew_rot[1,0]
            y0 = Xnew_rot[0,1]
            y1 = Xnew_rot[1,1]

            if x0 > x1: x0, x1 = x1, x0
            if y0 > y1: y0, y1 = y1, y0

        #print x0, y0, x1, y1
        #print x0_, y0_, x1_, y1_
        #bla

    offset_z = 0.05
    z0 = elev(vec2d(x0, y0)) + offset_z
    z1 = elev(vec2d(x1, y0)) + offset_z
    z2 = elev(vec2d(x1, y1)) + offset_z
    z3 = elev(vec2d(x0, y1)) + offset_z

    o = out.next_node_index()
    out.node(-y0, z0, -x0)
    out.node(-y0, z1, -x1)
    out.node(-y1, z2, -x1)
    out.node(-y1, z3, -x0)
    out.face([ (o,0,0),
               (o+1,0,0),
               (o+2,0,0),
               (o+3,0,0)], mat=1)

def write_ring(out, b, ring, v0, texture, tex_y0, tex_y1, inner = False):
    nnodes_ring = len(ring.coords) - 1
    v1 = v0 + nnodes_ring
    #print "v0 %i v1 %i lenX %i" % (v0, v1, len(b.lenX))
    for i in range(v0, v1 - 1):
        if False:
            tex_x1 = texture.x(b.lenX[i] / texture.h_size_meters) # -- simply repeat texture to fit length
        else:
            # FIXME: respect facade texture split_h
            #FIXME: there is a nan in textures.h_splits of tex/facade_modern36x36_12
            a = b.lenX[i] / texture.h_size_meters
            ia = int(a)
            frac = a - ia
            tex_x1 = texture.x(texture.closest_h_match(frac) + ia)
            if texture.v_can_repeat:
                #assert(tex_x1 <= 1.)
                if not (tex_x1 <= 1.):
                    logging.debug('FIXME: v_can_repeat: need to check in analyse')
        if 0:
            tex_x1 = texture.x(1.)
        tex_x0 = texture.x(0)
        j = i + b.first_node
        out.face([ (j,                        texture.x(tex_x0), texture.y(tex_y0)),
                   (j + 1,                    texture.x(tex_x1), texture.y(tex_y0)),
                   (j + 1 + b._nnodes_ground, texture.x(tex_x1), texture.y(tex_y1)),
                   (j     + b._nnodes_ground, texture.x(tex_x0), texture.y(tex_y1)) ],
                   rotate=texture.v_can_repeat)

    # -- closing wall
    tex_x1 = texture.x(b.lenX[v1-1] /  texture.h_size_meters)
    if 0:
        tex_x1 = texture.x(1)

    j0 = v0 + b.first_node
    j1 = v1 + b.first_node

    out.face([ (j1 - 1,             texture.x(tex_x0), texture.y(tex_y0)),
               (j0,                 texture.x(tex_x1), texture.y(tex_y0)),
               (j0 + b._nnodes_ground,     texture.x(tex_x1), texture.y(tex_y1)),
               (j1 - 1 + b._nnodes_ground, texture.x(tex_x0), texture.y(tex_y1))  ],
               rotate=texture.v_can_repeat)
    return v1
    # ---
    # need numvert
    # numsurf


def write(ac_file_name, buildings, elev, tile_elev, transform, offset):
    """now actually write buildings of one LOD for given tile.
       While writing, accumulate some statistics
       (totals stored in global stats object, individually also in building)
       offset accounts for cluster center
       - all LOD in one file. Plus roofs. One Object per LOD
    """
    def local_elev(p):
        return elev(p + offset) - tile_elev

    ac = ac3d.Writer(tools.stats)
    LOD_objects = []
    LOD_objects.append(ac.new_object('LOD_bare', 'atlas_facades.png'))
    LOD_objects.append(ac.new_object('LOD_rough', 'atlas_facades.png'))
    LOD_objects.append(ac.new_object('LOD_detail', 'atlas_facades.png'))

    global nb # FIXME: still need this?

    for b in buildings:
        out = LOD_objects[b.LOD]
        b.X = np.array(b.X_outer + b.X_inner)
    #    Xo = np.array(b.X_outer)
        for i in range(b._nnodes_ground):
            b.X[i,0] -= offset.x # -- cluster coordinates. NB: this changes building coordinates!
            b.X[i,1] -= offset.y


        b.ground_elev = local_elev(vec2d(b.X[0])) # -- interpolate ground elevation at building location
        #b.ground_elev = elev(vec2d(b.X[0]) + offset) - tile_elev # -- interpolate ground elevation at building location
        #write_ground(out, b, local_elev)
        write_and_count_vert(out, b, elev, offset, tile_elev)

        facade_texture = b.facade_texture

        nb += 1
        if nb % 70 == 0: print nb
        else: sys.stdout.write(".")

        b.ac_name = "b%i" % nb

#        if (not no_roof) and (not b.roof_complex): nsurf += 1 # -- because roof will be part of base model

        tex_y0, tex_y1 = check_height(b.height, facade_texture)



        # -- outer and inner walls (if any)
        #print "--1"
        write_ring(out, b, b.polygon.exterior, 0, facade_texture, tex_y0, tex_y1)
        if True:
            v0 = b.nnodes_outer
            for inner in b.polygon.interiors:
                #print "--2"
                v0 = write_ring(out, b, inner, v0, True)

        # -- roof
        if False:  # -- a debug thing
            tools.stats.count(b)
            continue

        if not parameters.EXPERIMENTAL_INNER and len(b.polygon.interiors) > 1:
            raise NotImplementedError("Can't yet handle relations with more than one inner way")

        if not b.roof_complex:
        #if True:
            roofs.flat(out, b, b.X)
            tools.stats.count(b)
            continue

<<<<<<< HEAD
        # -- roof
        #    We can have complex and non-complex roofs:
        #       - non-complex will be included in base object
        #         - relations with 1 inner -> special flat roof
        #         - all other -> flat roof
        #       - complex will be separate object, go into LOD roof
        #         - 4 nodes pitched: gable, hipped, half-hipped?, gambrel, mansard, ...
        #         - 5+ nodes: skeleton
        #         - 5+ mansard
        #         - all will have additional flat roof for base model LOD
        else:  # -- roof is a separate object, in LOD roof
            #out.close_object()
            #FIXME: put roofs again into seperate LOD
            # -- pitched roof for > 4 ground nodes

            if b._nnodes_ground > 4 and parameters.EXPERIMENTAL_USE_SKEL:
                s = myskeleton.myskel(out, b, offset_xy = offset,
                                      offset_z = b.ground_elev + b.height,
                                      max_height = b.height * parameters.SKEL_MAX_HEIGHT_RATIO)
                if s:
                    b.roof_type = 'flat'
                    tools.stats.have_complex_roof += 1
                else: # -- fall back to flat roof
                    roofs.flat(out, b, b.X)
                    # FIXME: move to analyse. If we fall back, don't require separate LOD
            # -- pitched roof for exactly 4 ground nodes
            else:
                if b.roof_type == 'gabled':
                    roofs.separate_gable(out, b, b.X)
                else:
                    roofs.separate_hipped(out, b, b.X)


            # -- LOD flat model
            if False:
                roof_ac_name_flat = "b%i-flat" % nb
                LOD_lists[4].append(roof_ac_name_flat)
                out_surf.write(roofs.flat(b, X, roof_ac_name_flat))
                out_surf.write("kids 0\n")

        tools.stats.count(b)

    f = open(ac_file_name, "w")
    f.write(str(ac))
    f.close()
    # plot on-screen using matplotlib
    if 0:
        ac.plot()
        plt.show()

#
# Maps the Type of the building
=======
        # -- pitched roof for exactly 4 ground nodes
        else:
            if b.roof_type=='gabled':
                out.write(roofs.separate_gable(b, X))
            elif b.roof_type=='hipped':
                out.write(roofs.separate_gable(b, X))
            else:
                out.write(roofs._separate_flat(b, X))
                
#            print "4 GROUND", b._nnodes_ground
        out.write("kids 0\n")

        # -- LOD flat model
        if True:
            roof_ac_name_flat = "b%i-flat" % nb
            LOD_lists[4].append(roof_ac_name_flat)
            out.write(roofs.flat(b, X, roof_ac_name_flat))
            out.write("kids 0\n")
        tools.stats.count(b)
    
>>>>>>> 116d7ac0
#
def mapType(tags):
    if 'building' in tags and not tags['building'] == 'yes':
        return tags['building']
    return 'unknown'



if __name__ == "__main__":
    test_ac_load()<|MERGE_RESOLUTION|>--- conflicted
+++ resolved
@@ -695,7 +695,6 @@
             tools.stats.count(b)
             continue
 
-<<<<<<< HEAD
         # -- roof
         #    We can have complex and non-complex roofs:
         #       - non-complex will be included in base object
@@ -725,7 +724,7 @@
             else:
                 if b.roof_type == 'gabled':
                     roofs.separate_gable(out, b, b.X)
-                else:
+                else: # b.roof_type == 'hipped':
                     roofs.separate_hipped(out, b, b.X)
 
 
@@ -735,7 +734,6 @@
                 LOD_lists[4].append(roof_ac_name_flat)
                 out_surf.write(roofs.flat(b, X, roof_ac_name_flat))
                 out_surf.write("kids 0\n")
-
         tools.stats.count(b)
 
     f = open(ac_file_name, "w")
@@ -748,28 +746,6 @@
 
 #
 # Maps the Type of the building
-=======
-        # -- pitched roof for exactly 4 ground nodes
-        else:
-            if b.roof_type=='gabled':
-                out.write(roofs.separate_gable(b, X))
-            elif b.roof_type=='hipped':
-                out.write(roofs.separate_gable(b, X))
-            else:
-                out.write(roofs._separate_flat(b, X))
-                
-#            print "4 GROUND", b._nnodes_ground
-        out.write("kids 0\n")
-
-        # -- LOD flat model
-        if True:
-            roof_ac_name_flat = "b%i-flat" % nb
-            LOD_lists[4].append(roof_ac_name_flat)
-            out.write(roofs.flat(b, X, roof_ac_name_flat))
-            out.write("kids 0\n")
-        tools.stats.count(b)
-    
->>>>>>> 116d7ac0
 #
 def mapType(tags):
     if 'building' in tags and not tags['building'] == 'yes':
