--- conflicted
+++ resolved
@@ -643,15 +643,9 @@
     tex.init()
 
     # -- prepare transformation to local coordinates
-<<<<<<< HEAD
     cmin, cmax = parameters.get_extent_global()
-    center = (cmin + cmax)*0.5
-=======
-    cmin = vec2d(parameters.BOUNDARY_WEST, parameters.BOUNDARY_SOUTH)
-    cmax = vec2d(parameters.BOUNDARY_EAST, parameters.BOUNDARY_NORTH)
     center = parameters.get_center_global()
 
->>>>>>> b74b3052
     #center = (11.38, 47.26)
     tools.init(coordinates.Transformation(center, hdg = 0))
 #    print tools.transform.toGlobal(cmin), tools.transform.toGlobal(cmax)
