--- conflicted
+++ resolved
@@ -385,11 +385,6 @@
     #roads.cleanup_intersections()
 #    roads.objects = [roads.objects[0]]
 
-<<<<<<< HEAD
-#     elev = tools.Probe_fgelev(fake=False, auto_save_every=1000)
-    elev = tools.Interpolator(parameters.PREFIX + os.sep + "elev.out", fake=parameters.NO_ELEV) # -- fake skips actually reading the file, speeding up things
-=======
->>>>>>> 0865fe59
 #    scale_test(transform, elev)
 
     logging.info("done.")
