--- conflicted
+++ resolved
@@ -334,26 +334,11 @@
 
     #parameters.show()
 
-<<<<<<< HEAD
     center_global = parameters.getCenterGlobal()
     osm_fname = parameters.getOSMFName()
     transform = coordinates.Transformation(center_global, hdg=0)
     tools.init(transform)
     elev = tools.getInterpolator()
-
-=======
-    osm_fname = parameters.PREFIX + os.sep + parameters.OSM_FILE
-
-    cmin = vec2d(parameters.BOUNDARY_WEST, parameters.BOUNDARY_SOUTH)
-    cmax = vec2d(parameters.BOUNDARY_EAST, parameters.BOUNDARY_NORTH)
-    center_global = (cmin + cmax)*0.5
-    if 0:
-        center_global = vec2d(11.38, 47.26)
-    transform = coordinates.Transformation(center_global, hdg = 0)
-    tools.init(transform)
-    #elev = tools.Probe_fgelev(fake=False, auto_save_every=1000)
-    elev = tools.Interpolator(parameters.PREFIX + os.sep + "elev.out", fake=parameters.NO_ELEV, clamp=True)
->>>>>>> 68ad6217
     roads = Roads(transform, elev)
     handler = osmparser.OSMContentHandler(valid_node_keys=[])
     source = open(osm_fname)
